<<<<<<< HEAD
from mhkit.dolfyn.io.api import read, read_example, save, load, save_mat, load_mat
from mhkit.dolfyn.rotate.api import rotate2, calc_principal_heading, set_declination, set_inst2head_rotmat
from .rotate.base import euler2orient, orient2euler, quaternion2orient
from .velocity import VelBinner
from dolfyn import adv
from dolfyn import adp
from dolfyn import time
from dolfyn import io
from dolfyn import rotate
from dolfyn import tools
=======
from mhkit.dolfyn import io
from mhkit.dolfyn import rotate
from mhkit.dolfyn import time
from mhkit.dolfyn import tools
>>>>>>> db25af60
<|MERGE_RESOLUTION|>--- conflicted
+++ resolved
@@ -1,17 +1,10 @@
-<<<<<<< HEAD
 from mhkit.dolfyn.io.api import read, read_example, save, load, save_mat, load_mat
 from mhkit.dolfyn.rotate.api import rotate2, calc_principal_heading, set_declination, set_inst2head_rotmat
 from .rotate.base import euler2orient, orient2euler, quaternion2orient
 from .velocity import VelBinner
-from dolfyn import adv
-from dolfyn import adp
-from dolfyn import time
-from dolfyn import io
-from dolfyn import rotate
-from dolfyn import tools
-=======
+from mhkit.dolfyn import adv
+from mhkit.dolfyn import adp
+from mhkit.dolfyn import time
 from mhkit.dolfyn import io
 from mhkit.dolfyn import rotate
-from mhkit.dolfyn import time
-from mhkit.dolfyn import tools
->>>>>>> db25af60
+from mhkit.dolfyn import tools