import numpy as np
from struct import unpack, calcsize
import warnings
from pathlib import Path
import logging
import json

from . import nortek2_defs as defs
from . import nortek2_lib as lib
from .base import _find_userdata, _create_dataset, _abspath
from ..rotate.vector import _euler2orient
from ..rotate.base import _set_coords
from ..rotate.api import set_declination
from ..time import epoch2dt64, _fill_time_gaps


def read_signature(
    filename, userdata=True, nens=None, rebuild_index=False, debug=False, **kwargs
):
    """
    Read a Nortek Signature (.ad2cp) datafile

    Parameters
    ----------
    filename : string
      The filename of the file to load.
    userdata : bool
      To search for and use a .userdata.json or not
    nens : None, int or 2-element tuple (start, stop)
      Number of pings or ensembles to read from the file.
      Default is None, read entire file
    rebuild_index : bool
      Force rebuild of dolfyn-written datafile index. Useful for code updates.
      Default = False
    debug : bool
      Logs debugger ouput if true. Default = False

    Returns
    -------
    ds : xarray.Dataset
      An xarray dataset from the binary instrument data
    """

    # Start debugger logging
    if debug:
        for handler in logging.root.handlers[:]:
            logging.root.removeHandler(handler)
        filepath = Path(filename)
        logfile = filepath.with_suffix(".dolfyn.log")
        logging.basicConfig(
            filename=str(logfile),
            filemode="w",
            level=logging.NOTSET,
            format="%(name)s - %(levelname)s - %(message)s",
        )

    if nens is None:
        nens = [0, None]
    else:
        try:
            n = len(nens)
        except TypeError:
            nens = [0, nens]
        else:
            # passes: it's a list/tuple/array
            if n != 2:
                raise TypeError("nens must be: None (), int, or len 2")

    userdata = _find_userdata(filename, userdata)

    rdr = _Ad2cpReader(filename, rebuild_index=rebuild_index, debug=debug)
    d = rdr.readfile(nens[0], nens[1])
    rdr.sci_data(d)
    out = _reorg(d)
    _reduce(out)

    # Convert time to dt64 and fill gaps
    coords = out["coords"]
    t_list = [t for t in coords if "time" in t]
    for ky in t_list:
        tdat = coords[ky]
        tdat[tdat == 0] = np.NaN
        if np.isnan(tdat).any():
            tag = ky.lstrip("time")
            warnings.warn(
                "Zero/NaN values found in '{}'. Interpolating and "
                "extrapolating them. To identify which values were filled later, "
                "look for 0 values in 'status{}'".format(ky, tag)
            )
            tdat = _fill_time_gaps(tdat, sample_rate_hz=out["attrs"]["fs"])
        coords[ky] = epoch2dt64(tdat).astype("datetime64[ns]")

    declin = None
    for nm in userdata:
        if "dec" in nm:
            declin = userdata[nm]
        else:
            out["attrs"][nm] = userdata[nm]

    # Create xarray dataset from upper level dictionary
    ds = _create_dataset(out)
    ds = _set_coords(ds, ref_frame=ds.coord_sys)

    if "orientmat" not in ds:
        ds["orientmat"] = _euler2orient(
            ds["time"], ds["heading"], ds["pitch"], ds["roll"]
        )

    if declin is not None:
        set_declination(ds, declin, inplace=True)

    # Convert config dictionary to json string
    for key in list(ds.attrs.keys()):
        if "config" in key:
            ds.attrs[key] = json.dumps(ds.attrs[key])

    # Close handler
    if debug:
        for handler in logging.root.handlers[:]:
            logging.root.removeHandler(handler)
            handler.close()

    return ds


class _Ad2cpReader:
    def __init__(
        self, fname, endian=None, bufsize=None, rebuild_index=False, debug=False
    ):
        self.fname = fname
        self.debug = debug
        self._check_nortek(endian)
        self.f.seek(0, 2)  # Seek to end
        self._eof = self.f.tell()
<<<<<<< HEAD
        self._index = lib.get_index(fname, reload=rebuild_index, debug=debug)
=======
        self.start_pos = self._check_header()
        self._index = lib.get_index(
            fname, pos=self.start_pos, eof=self._eof, reload=rebuild_index, debug=debug
        )
>>>>>>> 41084bd3
        self._reopen(bufsize)
        self.filehead_config = self._read_filehead_config_string()
        self._ens_pos = self._index["pos"][
            lib._boolarray_firstensemble_ping(self._index)
        ]
        self._lastblock_iswhole = self._calc_lastblock_iswhole()
        self._config = lib._calc_config(self._index)
        self._init_burst_readers()
        self.unknown_ID_count = {}

    def _calc_lastblock_iswhole(
        self,
    ):
        blocksize, blocksize_count = np.unique(
            np.diff(self._ens_pos), return_counts=True
        )
        standard_blocksize = blocksize[blocksize_count.argmax()]
        return (self._eof - self._ens_pos[-1]) == standard_blocksize

    def _check_nortek(self, endian):
        self._reopen(10)
        byts = self.f.read(2)
        if endian is None:
            if unpack("<" + "BB", byts) == (165, 10):
                endian = "<"
            elif unpack(">" + "BB", byts) == (165, 10):
                endian = ">"
            else:
                raise Exception(
                    "I/O error: could not determine the 'endianness' "
                    "of the file.  Are you sure this is a Nortek "
                    "AD2CP file?"
                )
        self.endian = endian

<<<<<<< HEAD
=======
    def _check_header(self):
        def find_all(s, c):
            idx = s.find(c)
            while idx != -1:
                yield idx
                idx = s.find(c, idx + 1)

        # Open the entire file
        self._reopen(self._eof)
        pk = self.f.peek(1)
        # Search for multiple saved headers
        found = [i for i in find_all(pk, b"GETCLOCKSTR")]
        if len(found) < 2:
            return 0
        else:
            start_idx = found[-1] - 11
            return start_idx

>>>>>>> 41084bd3
    def _reopen(self, bufsize=None):
        if bufsize is None:
            bufsize = 1000000
        try:
            self.f.close()
        except AttributeError:
            pass
        self.f = open(_abspath(self.fname), "rb", bufsize)

    def _read_filehead_config_string(
        self,
    ):
        hdr = self._read_hdr()
        out = {}
        s_id, string = self._read_str(hdr["sz"])
        string = string.decode("utf-8")
        for ln in string.splitlines():
            ky, val = ln.split(",", 1)
            if ky in out:
                # There are more than one of this key
                if not isinstance(out[ky], list):
                    tmp = out[ky]
                    out[ky] = []
                    out[ky].append(tmp)
                out[ky].append(val)
            else:
                out[ky] = val
        out2 = {}
        for ky in out:
            if ky.startswith("GET"):
                dat = out[ky]
                d = out2[ky.lstrip("GET")] = dict()
                for itm in dat.split(","):
                    k, val = itm.split("=")
                    try:
                        val = int(val)
                    except ValueError:
                        try:
                            val = float(val)
                        except ValueError:
                            pass
                    d[k] = val
            else:
                out2[ky] = out[ky]
        return out2

    def _init_burst_readers(
        self,
    ):
        self._burst_readers = {}
        for rdr_id, cfg in self._config.items():
            if rdr_id == 28:
                self._burst_readers[rdr_id] = defs._calc_echo_struct(
                    cfg["_config"], cfg["n_cells"]
                )
            elif rdr_id == 23:
                self._burst_readers[rdr_id] = defs._calc_bt_struct(
                    cfg["_config"], cfg["n_beams"]
                )
            else:
                self._burst_readers[rdr_id] = defs._calc_burst_struct(
                    cfg["_config"], cfg["n_beams"], cfg["n_cells"]
                )

    def init_data(self, ens_start, ens_stop):
        outdat = {}
        nens = int(ens_stop - ens_start)

        # ID 26 usually only recorded in first ensemble
        n26 = (
            (self._index["ID"] == 26)
            & (self._index["ens"] >= ens_start)
            & (self._index["ens"] < ens_stop)
        ).sum()
        if not n26 and 26 in self._burst_readers:
            self._burst_readers.pop(26)

        for ky in self._burst_readers:
            if ky == 26:
                n = n26
                ens = np.zeros(n, dtype="uint32")
            else:
                ens = np.arange(ens_start, ens_stop).astype("uint32")
                n = nens
            outdat[ky] = self._burst_readers[ky].init_data(n)
            outdat[ky]["ensemble"] = ens
            outdat[ky]["units"] = self._burst_readers[ky].data_units()
            outdat[ky]["long_name"] = self._burst_readers[ky].data_longnames()
            outdat[ky]["standard_name"] = self._burst_readers[ky].data_stdnames()

        return outdat

    def _read_hdr(self, do_cs=False):
        res = defs.header.read2dict(self.f, cs=do_cs)
        if res["sync"] != 165:
            raise Exception("Out of sync!")
        return res

    def _read_str(self, size):
        string = self.f.read(size)
        id = string[0]
        string = string[1:-1]
        return id, string

    def _read_burst(self, id, dat, c, echo=False):
        rdr = self._burst_readers[id]
        rdr.read_into(self.f, dat, c)

    def readfile(self, ens_start=0, ens_stop=None):
        # If the lastblock is not whole, we don't read it.
        # If it is, we do (don't subtract 1)
        nens_total = len(self._ens_pos) - int(not self._lastblock_iswhole)
        if ens_stop is None or ens_stop > nens_total:
            ens_stop = nens_total
        ens_start = int(ens_start)
        ens_stop = int(ens_stop)
        nens = ens_stop - ens_start
        outdat = self.init_data(ens_start, ens_stop)
        outdat["filehead_config"] = self.filehead_config
        print("Reading file %s ..." % self.fname)
        c = 0
        c26 = 0
        self.f.seek(self._ens_pos[ens_start], 0)
        while True:
            try:
                hdr = self._read_hdr()
            except IOError:
                return outdat
            id = hdr["id"]
            if id in [21, 22, 23, 24, 28]:  # "burst data record" (vel + ast),
                # "avg data record" (vel_avg + ast_avg), "bottom track data record" (bt),
                # "interleaved burst data record" (vel_b5), "echosounder record" (echo)
                self._read_burst(id, outdat[id], c)
            elif id in [26]:
                # "burst altimeter raw record" (alt_raw) - recorded on nens==0
                rdr = self._burst_readers[26]
                if not hasattr(rdr, "_nsamp_index"):
                    first_pass = True
                    tmp_idx = rdr._nsamp_index = rdr._names.index("nsamp_alt")
                    shift = rdr._nsamp_shift = calcsize(
                        defs._format(rdr._format[:tmp_idx], rdr._N[:tmp_idx])
                    )
                else:
                    first_pass = False
                    tmp_idx = rdr._nsamp_index
                    shift = rdr._nsamp_shift
                tmp_idx = tmp_idx + 2  # Don't add in-place
                self.f.seek(shift, 1)
                # Now read the num_samples
                sz = unpack("<I", self.f.read(4))[0]
                self.f.seek(-shift - 4, 1)
                if first_pass:
                    # Fix the reader
                    rdr._shape[tmp_idx].append(sz)
                    rdr._N[tmp_idx] = sz
                    rdr._struct = defs.Struct("<" + rdr.format)
                    rdr.nbyte = calcsize(rdr.format)
                    rdr._cs_struct = defs.Struct(
                        "<" + "{}H".format(int(rdr.nbyte // 2))
                    )
                    # Initialize the array
                    outdat[26]["samp_alt"] = defs._nans(
                        [rdr._N[tmp_idx], len(outdat[26]["samp_alt"])], dtype=np.uint16
                    )
                else:
                    if sz != rdr._N[tmp_idx]:
                        raise Exception(
                            "The number of samples in this 'Altimeter Raw' "
                            "burst is different from prior bursts."
                        )
                self._read_burst(id, outdat[id], c26)
                outdat[id]["ensemble"][c26] = c
                c26 += 1

            elif id in [27, 29, 30, 31, 35, 36]:  # unknown how to handle
                # "bottom track record", DVL, "altimeter record", "avg altimeter raw record",
                # "raw echosounder data record", "raw echosounder transmit data record"
                if self.debug:
                    logging.debug("Skipped ID: 0x{:02X} ({:02d})\n".format(id, id))
                self.f.seek(hdr["sz"], 1)
            elif id == 160:
                # 0xa0 (i.e., 160) is a 'string data record'
                if id not in outdat:
                    outdat[id] = dict()
                s_id, s = self._read_str(
                    hdr["sz"],
                )
                outdat[id][(c, s_id)] = s
            else:
                if id not in self.unknown_ID_count:
                    self.unknown_ID_count[id] = 1
                    if self.debug:
                        logging.warning("Unknown ID: 0x{:02X}!".format(id))
                else:
                    self.unknown_ID_count[id] += 1
                self.f.seek(hdr["sz"], 1)

            c = self._advance_ens_count(c, ens_start, nens_total)

            if c >= nens:
                return outdat

    def _advance_ens_count(self, c, ens_start, nens_total):
        """This method advances the counter when appropriate to do so."""
        # It's unfortunate that all of this count checking is so
        # complex, but this is the best I could come up with right
        # now.
        try:
            # Checks to makes sure we're not already at the end of the
            # self._ens_pos array
            _posnow = self._ens_pos[c + ens_start + 1]
        except IndexError:
            # We are at the end of the array, set _posnow
            # We use "+1" here because we want the >= in the while
            # loop to fail for this case so that we go ahead and read
            # the next ping without advancing the ens counter.
            _posnow = self._eof + 1
        while self.f.tell() >= _posnow:
            c += 1
            if c + ens_start + 1 >= nens_total:
                # Again check end of count list
                break
            try:
                # Same check as above.
                _posnow = self._ens_pos[c + ens_start + 1]
            except IndexError:
                _posnow = self._eof + 1
        return c

    def sci_data(self, dat):
        for id in dat:
            dnow = dat[id]
            if id not in self._burst_readers:
                continue
            rdr = self._burst_readers[id]
            rdr.sci_data(dnow)
            if "vel" in dnow and "vel_scale" in dnow:
                dnow["vel"] = (dnow["vel"] * 10.0 ** dnow["vel_scale"]).astype(
                    "float32"
                )

    def __exit__(
        self,
        type,
        value,
        trace,
    ):
        self.f.close()

    def __enter__(
        self,
    ):
        return self


def _reorg(dat):
    """
    This function grabs the data from the dictionary of data types
    (organized by ID), and combines them into a single dictionary.
    """

    outdat = {
        "data_vars": {},
        "coords": {},
        "attrs": {},
        "units": {},
        "long_name": {},
        "standard_name": {},
        "sys": {},
        "altraw": {},
    }
    cfg = outdat["attrs"]
    cfh = cfg["filehead_config"] = dat["filehead_config"]
    cfg["inst_model"] = cfh["ID"].split(",")[0][5:-1]
    cfg["inst_make"] = "Nortek"
    cfg["inst_type"] = "ADCP"

    for id, tag in [
        (21, ""),
        (22, "_avg"),
        (23, "_bt"),
        (24, "_b5"),
        (26, "raw"),
        (28, "_echo"),
    ]:
        if id in [24, 26]:
            collapse_exclude = [0]
        else:
            collapse_exclude = []
        if id not in dat:
            continue
        dnow = dat[id]
        outdat["units"].update(dnow["units"])
        outdat["long_name"].update(dnow["long_name"])
        for ky in dnow["units"]:
            if not dnow["standard_name"][ky]:
                dnow["standard_name"].pop(ky)
        outdat["standard_name"].update(dnow["standard_name"])
        cfg["burst_config" + tag] = lib._headconfig_int2dict(
            lib._collapse(dnow["config"], exclude=collapse_exclude, name="config")
        )
        outdat["coords"]["time" + tag] = lib._calc_time(
            dnow["year"] + 1900,
            dnow["month"],
            dnow["day"],
            dnow["hour"],
            dnow["minute"],
            dnow["second"],
            dnow["usec100"].astype("uint32") * 100,
        )
        tmp = lib._beams_cy_int2dict(
            lib._collapse(
                dnow["beam_config"], exclude=collapse_exclude, name="beam_config"
            ),
            21,
        )
        cfg["n_cells" + tag] = tmp["n_cells"]
        cfg["coord_sys_axes" + tag] = tmp["cy"]
        cfg["n_beams" + tag] = tmp["n_beams"]
        cfg["ambig_vel" + tag] = lib._collapse(dnow["ambig_vel"], name="ambig_vel")

        for ky in [
            "SerialNum",
            "cell_size",
            "blank_dist",
            "nominal_corr",
            "power_level_dB",
        ]:
            cfg[ky + tag] = lib._collapse(dnow[ky], exclude=collapse_exclude, name=ky)

        for ky in [
            "c_sound",
            "temp",
            "pressure",
            "heading",
            "pitch",
            "roll",
            "mag",
            "accel",
            "batt",
            "temp_clock",
            "error",
            "status",
            "ensemble",
        ]:
            outdat["data_vars"][ky + tag] = dnow[ky]
            if "ensemble" in ky:
                outdat["data_vars"][ky + tag] += 1
                outdat["units"][ky + tag] = "#"
                outdat["long_name"][ky + tag] = "Ensemble Number"
                outdat["standard_name"][ky + tag] = "number_of_observations"

        for ky in [
            "vel",
            "amp",
            "corr",
            "prcnt_gd",
            "echo",
            "dist",
            "orientmat",
            "angrt",
            "quaternions",
            "pressure_alt",
            "le_dist_alt",
            "le_quality_alt",
            "status_alt",
            "ast_dist_alt",
            "ast_quality_alt",
            "ast_offset_time_alt",
            "nsamp_alt",
            "dsamp_alt",
            "samp_alt",
            "status0",
            "fom",
            "temp_press",
            "press_std",
            "pitch_std",
            "roll_std",
            "heading_std",
            "xmit_energy",
        ]:
            if ky in dnow:
                outdat["data_vars"][ky + tag] = dnow[ky]

    # Move 'altimeter raw' data to its own down-sampled structure
    if 26 in dat:
        for ky in list(outdat["data_vars"]):
            if ky.endswith("raw") and not ky.endswith("_altraw"):
                outdat["data_vars"].pop(ky)
        outdat["coords"]["time_altraw"] = outdat["coords"].pop("timeraw")
        outdat["data_vars"]["samp_altraw"] = (
            outdat["data_vars"]["samp_altraw"].astype("float32") / 2**8
        )  # convert "signed fractional" to float

        # Read altimeter status
        outdat["data_vars"].pop("status_altraw")
        status_alt = lib._alt_status2data(outdat["data_vars"]["status_alt"])
        for ky in status_alt:
            outdat["attrs"][ky] = lib._collapse(status_alt[ky].astype("uint8"), name=ky)
        outdat["data_vars"].pop("status_alt")

        # Power level index
        power = {0: "high", 1: "med-high", 2: "med-low", 3: "low"}
        outdat["attrs"]["power_level_alt"] = power[
            outdat["attrs"].pop("power_level_idx_alt")
        ]

    # Read status data
    status0_vars = [x for x in outdat["data_vars"] if "status0" in x]
    # Status data is the same across all tags, and there is always a 'status' and 'status0'
    status0_key = status0_vars[0]
    status0_data = lib._status02data(outdat["data_vars"][status0_key])
    status_key = status0_key.replace("0", "")
    status_data = lib._status2data(outdat["data_vars"][status_key])

    # Individual status codes
    # Wake up state
    wake = {0: "bad power", 1: "power on", 2: "break", 3: "clock"}
    outdat["attrs"]["wakeup_state"] = wake[
        lib._collapse(status_data.pop("wakeup_state"), name=ky)
    ]

    # Instrument direction
    # 0: XUP, 1: XDOWN, 2: YUP, 3: YDOWN, 4: ZUP, 5: ZDOWN,
    # 7: AHRS, handle as ZUP
    nortek_orient = {
        0: "horizontal",
        1: "horizontal",
        2: "horizontal",
        3: "horizontal",
        4: "up",
        5: "down",
        7: "AHRS",
    }
    outdat["attrs"]["orientation"] = nortek_orient[
        lib._collapse(status_data.pop("orient_up"), name="orientation")
    ]

    # Orientation detection
    orient_status = {0: "fixed", 1: "auto_UD", 3: "AHRS-3D"}
    outdat["attrs"]["orient_status"] = orient_status[
        lib._collapse(status_data.pop("auto_orientation"), name="orient_status")
    ]

    # Status variables
    for ky in ["low_volt_skip", "active_config", "telemetry_data", "boost_running"]:
        outdat["data_vars"][ky] = status_data[ky].astype("uint8")

    # Processor idle state - need to save as 1/0 per netcdf attribute limitations
    for ky in status0_data:
        outdat["attrs"][ky] = lib._collapse(status0_data[ky].astype("uint8"), name=ky)

    # Remove status0 variables - keep status variables as they useful for finding missing pings
    [outdat["data_vars"].pop(var) for var in status0_vars]

    # Set coordinate system
    if 21 not in dat:
        cfg["rotate_vars"] = []
        cy = cfg["coord_sys_axes_avg"]
    else:
        cfg["rotate_vars"] = [
            "vel",
        ]
        cy = cfg["coord_sys_axes"]
    outdat["attrs"]["coord_sys"] = {"XYZ": "inst", "ENU": "earth", "beam": "beam"}[cy]

    # Copy appropriate vars to rotate_vars
    for ky in ["accel", "angrt", "mag"]:
        for dky in outdat["data_vars"].keys():
            if dky == ky or dky.startswith(ky + "_"):
                outdat["attrs"]["rotate_vars"].append(dky)
    if "vel_bt" in outdat["data_vars"]:
        outdat["attrs"]["rotate_vars"].append("vel_bt")
    if "vel_avg" in outdat["data_vars"]:
        outdat["attrs"]["rotate_vars"].append("vel_avg")

    return outdat


def _reduce(data):
    """This function takes the output from `reorg`, and further simplifies the
    data. Mostly this is combining system, environmental, and orientation data
    --- from different data structures within the same ensemble --- by
    averaging.
    """

    dv = data["data_vars"]
    dc = data["coords"]
    da = data["attrs"]

    # Average these fields
    for ky in ["c_sound", "temp", "pressure", "temp_press", "temp_clock", "batt"]:
        lib._reduce_by_average(dv, ky, ky + "_b5")

    # Angle-averaging is treated separately
    for ky in ["heading", "pitch", "roll"]:
        lib._reduce_by_average_angle(dv, ky, ky + "_b5")

    if "vel" in dv:
        dc["range"] = (np.arange(dv["vel"].shape[1]) + 1) * da["cell_size"] + da[
            "blank_dist"
        ]
        da["fs"] = da["filehead_config"]["BURST"]["SR"]
        tmat = da["filehead_config"]["XFBURST"]
    if "vel_avg" in dv:
        dc["range_avg"] = (np.arange(dv["vel_avg"].shape[1]) + 1) * da[
            "cell_size_avg"
        ] + da["blank_dist_avg"]
        dv["orientmat"] = dv.pop("orientmat_avg")
        tmat = da["filehead_config"]["XFAVG"]
        da["fs"] = da["filehead_config"]["PLAN"]["MIAVG"]
        da["avg_interval_sec"] = da["filehead_config"]["AVG"]["AI"]
        da["bandwidth"] = da["filehead_config"]["AVG"]["BW"]
    if "vel_b5" in dv:
        dc["range_b5"] = (np.arange(dv["vel_b5"].shape[1]) + 1) * da[
            "cell_size_b5"
        ] + da["blank_dist_b5"]
    if "echo_echo" in dv:
        dv["echo"] = dv.pop("echo_echo")
        dc["range_echo"] = (np.arange(dv["echo"].shape[0]) + 1) * da[
            "cell_size_echo"
        ] + da["blank_dist_echo"]

    if "orientmat" in data["data_vars"]:
        da["has_imu"] = 1  # logical
        # Signature AHRS rotation matrix returned in "inst->earth"
        # Change to dolfyn's "earth->inst"
        dv["orientmat"] = np.rollaxis(dv["orientmat"], 1)
    else:
        da["has_imu"] = 0

    theta = da["filehead_config"]["BEAMCFGLIST"][0]
    if "THETA=" in theta:
        da["beam_angle"] = int(theta[13:15])

    tm = np.zeros((tmat["ROWS"], tmat["COLS"]), dtype=np.float32)
    for irow in range(tmat["ROWS"]):
        for icol in range(tmat["COLS"]):
            tm[irow, icol] = tmat["M" + str(irow + 1) + str(icol + 1)]
    dv["beam2inst_orientmat"] = tm

    # If burst velocity isn't used, need to copy one for 'time'
    if "time" not in dc:
        for val in dc:
            if "time" in val:
                time = val
        dc["time"] = dc[time]<|MERGE_RESOLUTION|>--- conflicted
+++ resolved
@@ -132,14 +132,10 @@
         self._check_nortek(endian)
         self.f.seek(0, 2)  # Seek to end
         self._eof = self.f.tell()
-<<<<<<< HEAD
-        self._index = lib.get_index(fname, reload=rebuild_index, debug=debug)
-=======
         self.start_pos = self._check_header()
         self._index = lib.get_index(
             fname, pos=self.start_pos, eof=self._eof, reload=rebuild_index, debug=debug
         )
->>>>>>> 41084bd3
         self._reopen(bufsize)
         self.filehead_config = self._read_filehead_config_string()
         self._ens_pos = self._index["pos"][
@@ -175,8 +171,6 @@
                 )
         self.endian = endian
 
-<<<<<<< HEAD
-=======
     def _check_header(self):
         def find_all(s, c):
             idx = s.find(c)
@@ -195,7 +189,6 @@
             start_idx = found[-1] - 11
             return start_idx
 
->>>>>>> 41084bd3
     def _reopen(self, bufsize=None):
         if bufsize is None:
             bufsize = 1000000
