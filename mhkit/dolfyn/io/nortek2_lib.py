--- conflicted
+++ resolved
@@ -107,11 +107,7 @@
     return dt
 
 
-<<<<<<< HEAD
-def _create_index(infile, outfile, N_ens, debug):
-=======
 def _create_index(infile, outfile, init_pos, eof, debug):
->>>>>>> 41084bd3
     logging = getLogger()
     print("Indexing {}...".format(infile), end="")
     fin = open(_abspath(infile), "rb")
@@ -142,6 +138,8 @@
     pos = 0
     while pos <= eof:
         pos = fin.tell()
+        if init_pos and not pos:
+            fin.seek(init_pos, 1)
         try:
             dat = _hdr.unpack(fin.read(_hdr.size))
         except:
@@ -149,6 +147,9 @@
         if dat[2] in ids:
             idk = dat[2]
             d_ver, d_off, config = struct.unpack("<BBH", fin.read(4))
+            if d_ver not in [1, 3]:
+                # 1 for bottom track, 3 for all others
+                continue
             fin.seek(4, 1)
             yr, mo, dy, h, m, s, u = struct.unpack("6BH", fin.read(8))
             fin.seek(14, 1)
@@ -186,7 +187,7 @@
             fin.seek(dat[4] - (36 + seek_2ens[idk]), 1)
             last_ens[idk] = ens[idk]
 
-            if debug and N[idk] < 5:
+            if debug:
                 # hex: [18, 15, 1C, 17] = [vel_b5, vel, echo, bt]
                 logging.info(
                     "%10d: %02X, %d, %02X, %d, %d, %d, %d\n"
@@ -263,11 +264,7 @@
     return dens
 
 
-<<<<<<< HEAD
-def get_index(infile, reload=False, debug=False):
-=======
 def get_index(infile, pos=0, eof=2**32, reload=False, debug=False):
->>>>>>> 41084bd3
     """
     This function reads ad2cp.index files
 
@@ -288,11 +285,7 @@
 
     index_file = infile + ".index"
     if not path.isfile(index_file) or reload:
-<<<<<<< HEAD
-        _create_index(infile, index_file, 2**32, debug)
-=======
         _create_index(infile, index_file, pos, eof, debug)
->>>>>>> 41084bd3
     f = open(_abspath(index_file), "rb")
     file_head = f.read(12)
     if file_head[:10] == b"Index Ver:":
