--- conflicted
+++ resolved
@@ -147,13 +147,8 @@
     
     Returns
     --------
-<<<<<<< HEAD
-    THCD: float
-        Total harmonic current distortion 
-=======
     THCD: pd.DataFrame
-        the total harmonic current distortion 
->>>>>>> 07398b35
+        Total harmonic current distortion indexed by signal name
     """
     assert isinstance(harmonics_subgroup, (pd.Series, pd.DataFrame)), 'harmonic_subgroups must be of type pd.DataFrame or pd.Series'
     assert isinstance(rated_current, float), 'rated_current must be a float'
