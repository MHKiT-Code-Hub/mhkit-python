from os.path import abspath, dirname, join, isfile, normpath, relpath
from numpy.testing import assert_array_almost_equal, assert_allclose
from pandas._testing.asserters import assert_series_equal
from pandas.testing import assert_frame_equal
from mhkit.wave import resource
import mhkit.loads as loads
import pandas as pd
from scipy import stats
import numpy as np
import unittest
import json
import os

testdir = dirname(abspath(__file__))
datadir = normpath(join(testdir, relpath("../../../examples/data/loads")))


class TestLoads(unittest.TestCase):
    @classmethod
    def setUpClass(self):
        loads_data_file = join(datadir, "loads_data_dict.json")
        with open(loads_data_file, "r") as fp:
            data_dict = json.load(fp)
        # convert dictionaries into dataframes
        data = {key: pd.DataFrame(data_dict[key]) for key in data_dict}
        self.data = data

        self.fatigue_tower = 3804
        self.fatigue_blade = 1388

        # import blade cal data
        blade_data = pd.read_csv(join(datadir, "blade_cal.csv"), header=None)
        blade_data.columns = ["flap_raw", "edge_raw", "flap_scaled", "edge_scaled"]
        self.blade_data = blade_data
        self.flap_offset = 9.19906e-05
        self.edge_offset = -0.000310854
        self.blade_matrix = [1034671.4, -126487.28, 82507.959, 1154090.7]

    def test_bin_statistics(self):
        # create array containg wind speeds to use as bin edges
        bin_edges = np.arange(3, 26, 1)

        # Apply function to calculate means
<<<<<<< HEAD
        load_means = self.data["means"]
        bin_against = load_means["uWind_80m"]
        [b_means, b_means_std] = loads.general.bin_statistics(
            load_means, bin_against, bin_edges
        )
=======
        load_means = self.data['means']
        bin_against = load_means['uWind_80m']
        [b_means, b_means_std] = loads.general.bin_statistics(load_means, bin_against, bin_edges)
        b_means.index.name = None # compatibility with old test data
        b_means_std.index.name = None # compatibility with old test data

        assert_frame_equal(self.data['bin_means'],b_means)
        assert_frame_equal(self.data['bin_means_std'],b_means_std)

    def test_bin_statistics_xarray(self):
        # create array containg wind speeds to use as bin edges
        bin_edges = np.arange(3,26,1)

        # Apply function to calculate means
        load_means = self.data['means']
        load_means = load_means.to_xarray()
        bin_against = load_means['uWind_80m']
        [b_means, b_means_std] = loads.general.bin_statistics(load_means, bin_against, bin_edges)
        b_means.index.name = None # compatibility with old test data
        b_means_std.index.name = None # compatibility with old test data
>>>>>>> d2437e63

        assert_frame_equal(self.data["bin_means"], b_means)
        assert_frame_equal(self.data["bin_means_std"], b_means_std)

    def test_blade_moments(self):
        flap_raw = self.blade_data["flap_raw"]
        flap_offset = self.flap_offset
        edge_raw = self.blade_data["edge_raw"]
        edge_offset = self.edge_offset

        M_flap, M_edge = loads.general.blade_moments(
            self.blade_matrix, flap_offset, flap_raw, edge_offset, edge_raw
        )

        for i, j in zip(M_flap, self.blade_data["flap_scaled"]):
            self.assertAlmostEqual(i, j, places=1)
        for i, j in zip(M_edge, self.blade_data["edge_scaled"]):
            self.assertAlmostEqual(i, j, places=1)

    def test_damage_equivalent_loads(self):
        loads_data = self.data["loads"]
        tower_load = loads_data["TB_ForeAft"]
        blade_load = loads_data["BL1_FlapMom"]
        DEL_tower = loads.general.damage_equivalent_load(
            tower_load, 4, bin_num=100, data_length=600
        )
        DEL_blade = loads.general.damage_equivalent_load(
            blade_load, 10, bin_num=100, data_length=600
        )

        self.assertAlmostEqual(
            DEL_tower, self.fatigue_tower, delta=self.fatigue_tower * 0.04
        )
        self.assertAlmostEqual(
            DEL_blade, self.fatigue_blade, delta=self.fatigue_blade * 0.04
        )

    def test_plot_statistics(self):
        # Define path
        savepath = abspath(join(testdir, "test_scatplotter.png"))

        # Generate plot
<<<<<<< HEAD
        loads.graphics.plot_statistics(
            self.data["means"]["uWind_80m"],
            self.data["means"]["TB_ForeAft"],
            self.data["maxs"]["TB_ForeAft"],
            self.data["mins"]["TB_ForeAft"],
            y_stdev=self.data["std"]["TB_ForeAft"],
            x_label="Wind Speed [m/s]",
            y_label="Tower Base Mom [kNm]",
            save_path=savepath,
        )
=======
        loads.graphics.plot_statistics(self.data['means']['uWind_80m'],
                                       self.data['means']['TB_ForeAft'],
                                       self.data['maxs']['TB_ForeAft'],
                                       self.data['mins']['TB_ForeAft'],
                                       y_stdev=self.data['std']['TB_ForeAft'],
                                       x_label='Wind Speed [m/s]',
                                       y_label='Tower Base Mom [kNm]',
                                       save_path=savepath)
>>>>>>> d2437e63

        self.assertTrue(isfile(savepath))

    def test_plot_bin_statistics(self):
        # Define signal name, path, and bin centers
        savepath = abspath(join(testdir, "test_binplotter.png"))
        bin_centers = np.arange(3.5, 25.5, step=1)
        signal_name = "TB_ForeAft"

        # Specify inputs to be used in plotting
        bin_mean = self.data["bin_means"][signal_name]
        bin_max = self.data["bin_maxs"][signal_name]
        bin_min = self.data["bin_mins"][signal_name]
        bin_mean_std = self.data["bin_means_std"][signal_name]
        bin_max_std = self.data["bin_maxs_std"][signal_name]
        bin_min_std = self.data["bin_mins_std"][signal_name]

        # Generate plot
        loads.graphics.plot_bin_statistics(
            bin_centers,
            bin_mean,
            bin_max,
            bin_min,
            bin_mean_std,
            bin_max_std,
            bin_min_std,
            x_label="Wind Speed [m/s]",
            y_label=signal_name,
            title="Binned Stats",
            save_path=savepath,
        )

        self.assertTrue(isfile(savepath))


class TestWDRT(unittest.TestCase):
    @classmethod
    def setUpClass(self):
        mler_file = join(datadir, "mler.csv")
        mler_data = pd.read_csv(mler_file, index_col=None)
        mler_tsfile = join(datadir, "mler_ts.csv")
        mler_ts = pd.read_csv(mler_tsfile, index_col=0)
        self.mler_ts = mler_ts
        self.wave_freq = np.linspace(0.0, 1, 500)
        self.mler = mler_data
        self.sim = loads.extreme.mler_simulation()

    def test_mler_coefficients(self):
        Hs = 9.0  # significant wave height
        Tp = 15.1  # time period of waves
        pm = resource.pierson_moskowitz_spectrum(self.wave_freq, Tp, Hs)
        mler_data = loads.extreme.mler_coefficients(
            self.mler["RAO"].astype(complex), pm, 1
        )
        mler_data.reset_index(drop=True, inplace=True)

        assert_series_equal(
            mler_data["WaveSpectrum"],
            self.mler["Res_Spec"],
            check_exact=False,
            check_names=False,
            atol=0.001,
        )
        assert_series_equal(
            mler_data["Phase"],
            self.mler["phase"],
            check_exact=False,
            check_names=False,
            rtol=0.001,
        )

    def test_mler_coefficients_xarray(self):
        Hs = 9.0  # significant wave height
        Tp = 15.1  # time period of waves
        pm = resource.pierson_moskowitz_spectrum(self.wave_freq, Tp, Hs)
        mler_data = loads.extreme.mler_coefficients(
            self.mler['RAO'].astype(complex).to_xarray(), pm, 1)
        mler_data.reset_index(drop=True, inplace=True)

        assert_series_equal(mler_data['WaveSpectrum'], self.mler['Res_Spec'],
                            check_exact=False, check_names=False, atol=0.001)
        assert_series_equal(mler_data['Phase'], self.mler['phase'],
                            check_exact=False, check_names=False, rtol=0.001)

    def test_mler_simulation(self):
        T = np.linspace(-150, 150, 301)
        X = np.linspace(-300, 300, 601)
        sim = loads.extreme.mler_simulation()

        assert_array_almost_equal(sim["X"], X)
        assert_array_almost_equal(sim["T"], T)

    def test_mler_wave_amp_normalize(self):
        wave_freq = np.linspace(0.0, 1, 500)
        mler = pd.DataFrame(index=wave_freq)
        mler["WaveSpectrum"] = self.mler["Res_Spec"].values
        mler["Phase"] = self.mler["phase"].values
        k = resource.wave_number(wave_freq, 70)
        k = k.fillna(0)
        mler_norm = loads.extreme.mler_wave_amp_normalize(
            4.5 * 1.9, mler, self.sim, k.k.values
        )
        mler_norm.reset_index(drop=True, inplace=True)

        assert_series_equal(
            mler_norm["WaveSpectrum"],
            self.mler["Norm_Spec"],
            check_exact=False,
            atol=0.001,
            check_names=False,
        )

    def test_mler_export_time_series(self):
        wave_freq = np.linspace(0.0, 1, 500)
        mler = pd.DataFrame(index=wave_freq)
        mler["WaveSpectrum"] = self.mler["Norm_Spec"].values
        mler["Phase"] = self.mler["phase"].values
        k = resource.wave_number(wave_freq, 70)
        k = k.fillna(0)
        RAO = self.mler["RAO"].astype(complex)
        mler_ts = loads.extreme.mler_export_time_series(
<<<<<<< HEAD
            RAO.values, mler, self.sim, k.k.values
        )
=======
            RAO.values, mler, self.sim, k.k.values)
        mler_ts.index.name = None # compatibility with old data
>>>>>>> d2437e63

        assert_frame_equal(self.mler_ts, mler_ts, atol=0.0001)

    def test_return_year_value(self):
        return_years = [50, 50.0]
        short_term_periods = [1, 1.0]
        dist = stats.norm

        for y in return_years:
            for stp in short_term_periods:
                with self.subTest(year=y, short_term=stp):
                    val = loads.extreme.return_year_value(dist.ppf, y, stp)
                    want = 4.5839339
                    self.assertAlmostEqual(want, val, 5)

    def test_longterm_extreme(self):
        ste_1 = stats.norm
        ste_2 = stats.norm
        ste = [ste_1, ste_2]
        w = [0.5, 0.5]
        lte = loads.extreme.full_seastate_long_term_extreme(ste, w)
        x = np.random.rand()
        assert_allclose(lte.cdf(x), w[0] * ste[0].cdf(x) + w[1] * ste[1].cdf(x))

    def test_shortterm_extreme(self):
        methods = [
            "peaks_weibull",
            "peaks_weibull_tail_fit",
            "peaks_over_threshold",
            "block_maxima_gev",
            "block_maxima_gumbel",
        ]
        filename = "time_series_for_extremes.txt"
        data = np.loadtxt(os.path.join(datadir, filename))
        t = data[:, 0]
        data = data[:, 1]
        t_st = 1.0 * 60 * 60
        x = 1.6
        cdfs_1 = [
            0.006750456316537166,
            0.5921659393757381,
            0.6156789503874247,
            0.6075807789811315,
            0.9033574618279865,
        ]
        for method, cdf_1 in zip(methods, cdfs_1):
            ste = loads.extreme.ste(t, data, t_st, method)
            assert_allclose(ste.cdf(x), cdf_1)

    def test_automatic_threshold(self):
        filename = "data_loads_hs.csv"
        data = np.loadtxt(os.path.join(datadir, filename), delimiter=",")
        years = 2.97
        pct, threshold = loads.extreme.automatic_hs_threshold(data, years)
        assert np.isclose(pct, 0.9913)
        assert np.isclose(threshold, 1.032092)


if __name__ == "__main__":
    unittest.main()<|MERGE_RESOLUTION|>--- conflicted
+++ resolved
@@ -41,34 +41,30 @@
         bin_edges = np.arange(3, 26, 1)
 
         # Apply function to calculate means
-<<<<<<< HEAD
         load_means = self.data["means"]
         bin_against = load_means["uWind_80m"]
         [b_means, b_means_std] = loads.general.bin_statistics(
             load_means, bin_against, bin_edges
         )
-=======
-        load_means = self.data['means']
-        bin_against = load_means['uWind_80m']
-        [b_means, b_means_std] = loads.general.bin_statistics(load_means, bin_against, bin_edges)
-        b_means.index.name = None # compatibility with old test data
-        b_means_std.index.name = None # compatibility with old test data
-
-        assert_frame_equal(self.data['bin_means'],b_means)
-        assert_frame_equal(self.data['bin_means_std'],b_means_std)
+        b_means.index.name = None  # compatibility with old test data
+        b_means_std.index.name = None  # compatibility with old test data
+
+        assert_frame_equal(self.data["bin_means"], b_means)
+        assert_frame_equal(self.data["bin_means_std"], b_means_std)
 
     def test_bin_statistics_xarray(self):
         # create array containg wind speeds to use as bin edges
-        bin_edges = np.arange(3,26,1)
+        bin_edges = np.arange(3, 26, 1)
 
         # Apply function to calculate means
-        load_means = self.data['means']
+        load_means = self.data["means"]
         load_means = load_means.to_xarray()
-        bin_against = load_means['uWind_80m']
-        [b_means, b_means_std] = loads.general.bin_statistics(load_means, bin_against, bin_edges)
-        b_means.index.name = None # compatibility with old test data
-        b_means_std.index.name = None # compatibility with old test data
->>>>>>> d2437e63
+        bin_against = load_means["uWind_80m"]
+        [b_means, b_means_std] = loads.general.bin_statistics(
+            load_means, bin_against, bin_edges
+        )
+        b_means.index.name = None  # compatibility with old test data
+        b_means_std.index.name = None  # compatibility with old test data
 
         assert_frame_equal(self.data["bin_means"], b_means)
         assert_frame_equal(self.data["bin_means_std"], b_means_std)
@@ -111,7 +107,6 @@
         savepath = abspath(join(testdir, "test_scatplotter.png"))
 
         # Generate plot
-<<<<<<< HEAD
         loads.graphics.plot_statistics(
             self.data["means"]["uWind_80m"],
             self.data["means"]["TB_ForeAft"],
@@ -122,16 +117,6 @@
             y_label="Tower Base Mom [kNm]",
             save_path=savepath,
         )
-=======
-        loads.graphics.plot_statistics(self.data['means']['uWind_80m'],
-                                       self.data['means']['TB_ForeAft'],
-                                       self.data['maxs']['TB_ForeAft'],
-                                       self.data['mins']['TB_ForeAft'],
-                                       y_stdev=self.data['std']['TB_ForeAft'],
-                                       x_label='Wind Speed [m/s]',
-                                       y_label='Tower Base Mom [kNm]',
-                                       save_path=savepath)
->>>>>>> d2437e63
 
         self.assertTrue(isfile(savepath))
 
@@ -208,13 +193,24 @@
         Tp = 15.1  # time period of waves
         pm = resource.pierson_moskowitz_spectrum(self.wave_freq, Tp, Hs)
         mler_data = loads.extreme.mler_coefficients(
-            self.mler['RAO'].astype(complex).to_xarray(), pm, 1)
+            self.mler["RAO"].astype(complex).to_xarray(), pm, 1
+        )
         mler_data.reset_index(drop=True, inplace=True)
 
-        assert_series_equal(mler_data['WaveSpectrum'], self.mler['Res_Spec'],
-                            check_exact=False, check_names=False, atol=0.001)
-        assert_series_equal(mler_data['Phase'], self.mler['phase'],
-                            check_exact=False, check_names=False, rtol=0.001)
+        assert_series_equal(
+            mler_data["WaveSpectrum"],
+            self.mler["Res_Spec"],
+            check_exact=False,
+            check_names=False,
+            atol=0.001,
+        )
+        assert_series_equal(
+            mler_data["Phase"],
+            self.mler["phase"],
+            check_exact=False,
+            check_names=False,
+            rtol=0.001,
+        )
 
     def test_mler_simulation(self):
         T = np.linspace(-150, 150, 301)
@@ -253,13 +249,9 @@
         k = k.fillna(0)
         RAO = self.mler["RAO"].astype(complex)
         mler_ts = loads.extreme.mler_export_time_series(
-<<<<<<< HEAD
             RAO.values, mler, self.sim, k.k.values
         )
-=======
-            RAO.values, mler, self.sim, k.k.values)
-        mler_ts.index.name = None # compatibility with old data
->>>>>>> d2437e63
+        mler_ts.index.name = None  # compatibility with old data
 
         assert_frame_equal(self.mler_ts, mler_ts, atol=0.0001)
 
