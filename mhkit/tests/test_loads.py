from os.path import abspath, dirname, join, isfile, normpath, relpath
from numpy.testing import assert_array_almost_equal, assert_allclose
from pandas._testing.asserters import assert_series_equal
from pandas.testing import assert_frame_equal
from mhkit import utils
from mhkit.wave import resource
import mhkit.loads as loads
import pandas as pd
from scipy import stats
import numpy as np
import unittest
import json

testdir = dirname(abspath(__file__))
datadir = normpath(join(testdir,relpath('../../examples/data/loads')))

class TestLoads(unittest.TestCase):

    @classmethod
    def setUpClass(self):

        loads_data_file = join(datadir, "loads_data_dict.json")
        with open(loads_data_file, 'r') as fp:
            data_dict = json.load(fp)
        # convert dictionaries into dataframes
        data = {
                key: pd.DataFrame(data_dict[key])
                for key in data_dict
               }
        self.data = data

        self.fatigue_tower = 3804
        self.fatigue_blade = 1388

        # import blade cal data
        blade_data = pd.read_csv(join(datadir,'blade_cal.csv'),header=None)
        blade_data.columns = ['flap_raw','edge_raw','flap_scaled','edge_scaled']
        self.blade_data = blade_data
        self.flap_offset = 9.19906E-05
        self.edge_offset = -0.000310854
        self.blade_matrix = [1034671.4,-126487.28,82507.959,1154090.7]

    def test_bin_statistics(self):
        # create array containg wind speeds to use as bin edges
        bin_edges = np.arange(3,26,1)

        # Apply function to calculate means
        load_means =self.data['means']
        bin_against = load_means['uWind_80m']
        [b_means, b_means_std] = loads.general.bin_statistics(load_means, bin_against, bin_edges)

        assert_frame_equal(self.data['bin_means'],b_means)
        assert_frame_equal(self.data['bin_means_std'],b_means_std)

    def test_blade_moments(self):
        flap_raw = self.blade_data['flap_raw']
        flap_offset = self.flap_offset
        edge_raw = self.blade_data['edge_raw']
        edge_offset = self.edge_offset

        M_flap, M_edge = loads.general.blade_moments(self.blade_matrix,flap_offset,flap_raw,edge_offset,edge_raw)

        for i,j in zip(M_flap,self.blade_data['flap_scaled']):
            self.assertAlmostEqual(i,j,places=1)
        for i,j in zip(M_edge,self.blade_data['edge_scaled']):
            self.assertAlmostEqual(i,j,places=1)


    def test_damage_equivalent_loads(self):
        loads_data = self.data['loads']
        tower_load = loads_data['TB_ForeAft']
        blade_load = loads_data['BL1_FlapMom']
        DEL_tower = loads.general.damage_equivalent_load(tower_load, 4,bin_num=100,data_length=600)
        DEL_blade = loads.general.damage_equivalent_load(blade_load,10,bin_num=100,data_length=600)

        self.assertAlmostEqual(DEL_tower,self.fatigue_tower,delta=self.fatigue_tower*0.04)
        self.assertAlmostEqual(DEL_blade,self.fatigue_blade,delta=self.fatigue_blade*0.04)


    def test_plot_statistics(self):
        # Define path
        savepath = abspath(join(testdir, 'test_scatplotter.png'))

        # Generate plot
        loads.graphics.plot_statistics( self.data['means']['uWind_80m'],
                               self.data['means']['TB_ForeAft'],
                               self.data['maxs']['TB_ForeAft'],
                               self.data['mins']['TB_ForeAft'],
                               y_stdev=self.data['std']['TB_ForeAft'],
                               x_label='Wind Speed [m/s]',
                               y_label='Tower Base Mom [kNm]',
                               save_path=savepath)

        self.assertTrue(isfile(savepath))


    def test_plot_bin_statistics(self):
        # Define signal name, path, and bin centers
        savepath = abspath(join(testdir, 'test_binplotter.png'))
        bin_centers = np.arange(3.5,25.5,step=1)
        signal_name = 'TB_ForeAft'

        # Specify inputs to be used in plotting
        bin_mean = self.data['bin_means'][signal_name]
        bin_max  = self.data['bin_maxs'][signal_name]
        bin_min  = self.data['bin_mins'][signal_name]
        bin_mean_std = self.data['bin_means_std'][signal_name]
        bin_max_std = self.data['bin_maxs_std'][signal_name]
        bin_min_std = self.data['bin_mins_std'][signal_name]

        # Generate plot
        loads.graphics.plot_bin_statistics(bin_centers,
                                  bin_mean, bin_max, bin_min,
                                  bin_mean_std, bin_max_std, bin_min_std,
                                  x_label='Wind Speed [m/s]',
                                  y_label=signal_name,
                                  title='Binned Stats',
                                  save_path=savepath)

        self.assertTrue(isfile(savepath))

class TestWDRT(unittest.TestCase):

    @classmethod
    def setUpClass(self):
        mler_file = join(datadir, "mler.csv")
        mler_data = pd.read_csv(mler_file,index_col=None)
        mler_tsfile = join(datadir,"mler_ts.csv")
        mler_ts = pd.read_csv(mler_tsfile,index_col=0)
        self.mler_ts = mler_ts
        self.wave_freq = np.linspace( 0.,1,500)
        self.mler = mler_data
        self.sim = loads.extreme.MLERsimulation()

    def test_MLERcoefficients(self):
        Hs = 9.0 # significant wave height
        Tp = 15.1 # time period of waves
        pm = resource.pierson_moskowitz_spectrum(self.wave_freq,Tp,Hs)
        mler_data = loads.extreme.MLERcoeffsGen(self.mler['RAO'].astype(complex),pm,1)
        mler_data.reset_index(drop=True,inplace=True)

        assert_series_equal(mler_data['WaveSpectrum'],self.mler['Res_Spec'],check_exact=False,check_less_precise=True,check_names=False)
        assert_series_equal(mler_data['Phase'],self.mler['phase'],check_exact=False,check_less_precise=True,check_names=False)

<<<<<<< HEAD
    def test_MLERsimulation(self):
        T = np.linspace(-150, 150, 301)
        X = np.linspace(-300,300, 601)
        sim = loads.extreme.MLERsimulation()

        assert_array_almost_equal(sim['X'],X)
        assert_array_almost_equal(sim['T'],T)

    def test_MLERwaveAmpNormalize(self):
        wave_freq = np.linspace( 0.,1,500)
        mler = pd.DataFrame(index=wave_freq)
        mler['WaveSpectrum'] = self.mler['Res_Spec']
        mler['Phase'] = self.mler['phase']
        k = resource.wave_number(wave_freq, 70)
        k = k.fillna(0)
        mler_norm = loads.extreme.MLERwaveAmpNormalize(4.5*1.9,mler,self.sim,k.k.values)

        assert_series_equal(mler_norm['WaveSpectrum'], self.mler['Norm_Spec'],check_exact=False,check_less_precise=False,check_names=False)
        
    def test_MLERexportTimeSeries(self):
        wave_freq = np.linspace( 0.,1,500)
        mler = pd.DataFrame(index=wave_freq)
        mler['WaveSpectrum'] = self.mler['Res_Spec']
        mler['Phase'] = self.mler['phase']
        k = resource.wave_number(wave_freq, 70)
        k = k.fillna(0)
        RAO = self.mler['RAO'].astype(complex)
        mler_ts = loads.extreme.MLERexportTimeSeries(RAO.values,mler,self.sim,k.k.values)

        assert_frame_equal(mler_ts,self.mler_ts)



=======
    def test_longterm_extreme(self):
        ste_1 = stats.norm
        ste_2 = stats.norm
        ste = [ste_1, ste_2]
        w = [0.5, 0.5]
        lte = loads.extreme.full_seastate_long_term_extreme(ste, w)
        x = np.random.rand()
        assert_allclose(lte.cdf(x), w[0]*ste[0].cdf(x) + w[1]*ste[1].cdf(x))
>>>>>>> ee17d824

if __name__ == '__main__':
    unittest.main()<|MERGE_RESOLUTION|>--- conflicted
+++ resolved
@@ -142,7 +142,6 @@
         assert_series_equal(mler_data['WaveSpectrum'],self.mler['Res_Spec'],check_exact=False,check_less_precise=True,check_names=False)
         assert_series_equal(mler_data['Phase'],self.mler['phase'],check_exact=False,check_less_precise=True,check_names=False)
 
-<<<<<<< HEAD
     def test_MLERsimulation(self):
         T = np.linspace(-150, 150, 301)
         X = np.linspace(-300,300, 601)
@@ -174,9 +173,6 @@
 
         assert_frame_equal(mler_ts,self.mler_ts)
 
-
-
-=======
     def test_longterm_extreme(self):
         ste_1 = stats.norm
         ste_2 = stats.norm
@@ -185,7 +181,6 @@
         lte = loads.extreme.full_seastate_long_term_extreme(ste, w)
         x = np.random.rand()
         assert_allclose(lte.cdf(x), w[0]*ste[0].cdf(x) + w[1]*ste[1].cdf(x))
->>>>>>> ee17d824
 
 if __name__ == '__main__':
     unittest.main()