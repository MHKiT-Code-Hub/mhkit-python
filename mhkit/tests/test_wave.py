--- conflicted
+++ resolved
@@ -5,20 +5,15 @@
 import matplotlib.pylab as plt
 from datetime import datetime
 import mhkit.wave as wave
+from io import StringIO
 import pandas as pd
 import numpy as np
+import contextlib
 import unittest
 import inspect
-<<<<<<< HEAD
 import pickle
 import json
 import os
-=======
-from datetime import datetime
-import contextlib
-from io import StringIO
-
->>>>>>> a900d80f
 
 testdir = dirname(abspath(__file__))
 datadir = normpath(join(testdir,relpath('../../examples/data/wave')))
@@ -648,13 +643,10 @@
         with self.assertRaises(AssertionError):  
                                wave.io.ndbc.request_data('swden', pd.Series(dtype=float)) 
 
-<<<<<<< HEAD
     def test_ndbc_to_datetime_index(self):
         dt = wave.io.ndbc.to_datetime_index('swden', self.swden)        
         self.assertEqual(type(dt.index), pd.DatetimeIndex)
-        self.assertFalse({'YY','MM','DD','hh'}.issubset(dt.columns))
-        
-=======
+        self.assertFalse({'YY','MM','DD','hh'}.issubset(dt.columns))       
         self.assertTrue('At least 1 filename must be passed' in str(context.exception))
 
     def test_ndbc_request_data_empty_file(self):
@@ -681,7 +673,6 @@
         with contextlib.redirect_stdout(temp_stdout):
             ndbc_data =wave.io.ndbc.request_data('stdmet', filenames)        
         self.assertEqual(1, len(ndbc_data))              
->>>>>>> a900d80f
         
     def test_ndbc_dates_to_datetime(self):
         dt = wave.io.ndbc.dates_to_datetime('swden', self.swden)
