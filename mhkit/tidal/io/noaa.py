"""
noaa.py

This module provides functions to fetch, process, and read NOAA (National Oceanic and Atmospheric Administration) 
current data directly from the NOAA Tides and Currents API (https://tidesandcurrents.noaa.gov/api/). It supports 
loading data into a pandas DataFrame, handling data in XML and JSON formats, and writing data to a JSON file.

Functions:
----------
request_noaa_data(station, parameter, start_date, end_date, proxy=None, write_json=None):
    Loads NOAA current data from the API into a pandas DataFrame, with optional support for proxy settings and 
    writing data to a JSON file.

_json_to_dataframe(response):
    Converts NOAA response data in JSON format into a pandas DataFrame and returns metadata. (Currently, this 
    function does not return the full dataset requested.)

_xml_to_dataframe(response):
    Converts NOAA response data in XML format into a pandas DataFrame and returns metadata.

read_noaa_json(filename):
    Reads a JSON file containing NOAA data saved from the request_noaa_data function and returns a DataFrame with 
    timeseries site data and metadata.
"""
import xml.etree.ElementTree as ET
import datetime
import json
import math
import pandas as pd
import requests


def request_noaa_data(station, parameter, start_date, end_date,
                      proxy=None, write_json=None):
    """
    Loads NOAA current data directly from https://tidesandcurrents.noaa.gov/api/ using a 
    get request into a pandas DataFrame. NOAA sets max of 31 days between start and end date.
    See https://co-ops.nos.noaa.gov/api/ for options. All times are reported as GMT and metric
    units are returned for data.

    The request URL prints to the screen.

    Parameters
    ----------
    station : str
        NOAA current station number (e.g. 'cp0101')
    parameter : str
        NOAA paramter (e.g. '' for Discharge, cubic feet per second)
    start_date : str
        Start date in the format yyyyMMdd
    end_date : str
        End date in the format yyyyMMdd 
    proxy : dict or None
         To request data from behind a firewall, define a dictionary of proxy settings, 
         for example {"http": 'localhost:8080'}
    write_json : str or None
        Name of json file to write data

    Returns
    -------
    data : pandas DataFrame 
        Data indexed by datetime with columns named according to the parameter's 
        variable description
    """
<<<<<<< HEAD

    # Parse start and end dates
    year0, month0, day0 = int(start_date[0:4]), int(start_date[4:6]), int(start_date[6:8])
    year1, month1, day1 = int(  end_date[0:4]), int(  end_date[4:6]), int(  end_date[6:8])
    # Convert to datetime
    begin = datetime.date(year0, month0, day0)
    end = datetime.date(year1, month1, day1)
=======
    # Convert start and end dates to datetime objects
    begin = datetime.datetime.strptime(start_date, '%Y%m%d').date()
    end = datetime.datetime.strptime(end_date, '%Y%m%d').date()

>>>>>>> 16a8fd9c
    # Determine the number of 30 day intervals
    delta = 30
    interval = math.ceil(((end - begin).days)/delta)

    # Create date ranges with 30 day intervals
    date_list = [
        begin + datetime.timedelta(days=i * delta) for i in range(interval + 1)]
    date_list[-1] = end

    # Iterate over date_list (30 day intervals) and fetch data
    data_frames = []
    for i in range(len(date_list) - 1):
        start_date = date_list[i].strftime('%Y%m%d')
        end_date = date_list[i + 1].strftime('%Y%m%d')

        api_query = f"begin_date={start_date}&end_date={end_date}&station={station}&product={parameter}&units=metric&time_zone=gmt&application=web_services&format=xml"
        data_url = f"https://tidesandcurrents.noaa.gov/api/datagetter?{api_query}"

        print('Data request URL: ', data_url)

        # Get response
<<<<<<< HEAD
        response = requests.get(url=data_url+api_query,proxies=proxy)
        # Convert to DataFrame and save in Dictionary
        dataFrames[date_list[i]], metadata = _xml_to_dataframe(response)
        # Future TODO: Add option to request data as json
        #dataFrames[date_list[i]], metadata = _json_to_dataframe (response)
    # Get first DataFrame
    data = dataFrames[date_list[0]]
    # Append all remaining DataFrames
    if len(dataFrames)>1:
        for i in range(1,len(dataFrames)):
            data = data.append(dataFrames[date_list[i]])
=======
        response = requests.get(url=data_url, proxies=proxy)

        # Convert to DataFrame and save in data_frames list
        df, metadata = _xml_to_dataframe(response)
        data_frames.append(df)

    # Concatenate all DataFrames
    data = pd.concat(data_frames, ignore_index=False)

>>>>>>> 16a8fd9c
    # Remove duplicated date values
    data = data.loc[~data.index.duplicated()]

    # Write json if specified
    if write_json is not None:
        with open(write_json, 'w') as outfile:
            # Convert DataFrame to json
            jsonData = data.to_json()
            # Convert to python object data
            pyData = json.loads(jsonData)
            # Add metadata to pyData
            pyData['metadata'] = metadata
            # Wrtie the pyData to a json file
            json.dump(pyData, outfile)
    return data, metadata


def _json_to_dataframe(response):
    '''
    Returns a dataframe  and metadata from a NOAA
    response.
    TODO: This function currently does not return the 
      full dataset requested.
    '''
    text = json.loads(response.text)
    metadata = text['metadata']
    # import ipdb; ipdb.set_trace()
    # Initialize DataFrame
    data = pd.DataFrame.from_records(
        text['data'][1], index=[text['data'][1]['t']])
    # Append all times to DataFrame
    for i in range(1, len(text['data'])):
        data.append(pd.DataFrame.from_records(text['data'][i],
                                              index=[text['data'][i]['t']]))
    # Convert index to DataFram
    data.index = pd.to_datetime(data.index)
    # Remove 't' becuase it is the index
    del data['t']
    # List of columns which are string
    cols = data.columns[data.dtypes.eq('object')]
    # Convert columns to float
    data[cols] = data[cols].apply(pd.to_numeric, errors='coerce')
    return data, metadata


def _xml_to_dataframe(response):
    '''
    Returns a dataframe from an xml response
    '''
    root = ET.fromstring(response.text)
    metadata = None
    data = None

    for child in root:
        # Save meta data dictionary
        if child.tag == 'metadata':
            metadata = child.attrib
        elif child.tag == 'observations':
            data = child
        elif child.tag == 'error':
            print('***ERROR: Response returned error')
            return None

    if data is None:
        print('***ERROR: No observations found')
        return None

    # Create a list of DataFrames then Concatenate
    df = pd.concat([pd.DataFrame(obs.attrib, index=[0])
                   for obs in data], ignore_index=True)

    # Convert time to datetime
    df['t'] = pd.to_datetime(df.t)
    df = df.set_index('t')
    df.drop_duplicates(inplace=True)

    # Convert data to float
    df[['d', 's']] = df[['d', 's']].apply(pd.to_numeric)

    return df, metadata


def read_noaa_json(filename):
    '''
    Returns site DataFrame and metadata from a json saved from the 
    request_noaa_data
    Parameters
    ----------
    filename: string
        filename with path of json file to load
    Returns
    -------
    data: DataFrame
        Timeseries Site data of direction and speed 
    metadata: dictionary
        Site metadata
    '''
    with open(filename) as outfile:
        jsonData = json.load(outfile)
    # Get the metadata
    metadata = jsonData['metadata']
    # Remove metadata entry
    del jsonData['metadata']
    # Remainder is DataFrame
    data = pd.DataFrame.from_dict(jsonData)
    # Convert from epoch to date time
<<<<<<< HEAD
    data.index = pd.to_datetime(data.index,unit='ms')
=======
    data.index = pd.to_datetime(data.index, unit='ms')
>>>>>>> 16a8fd9c
    return data, metadata<|MERGE_RESOLUTION|>--- conflicted
+++ resolved
@@ -62,20 +62,10 @@
         Data indexed by datetime with columns named according to the parameter's 
         variable description
     """
-<<<<<<< HEAD
-
-    # Parse start and end dates
-    year0, month0, day0 = int(start_date[0:4]), int(start_date[4:6]), int(start_date[6:8])
-    year1, month1, day1 = int(  end_date[0:4]), int(  end_date[4:6]), int(  end_date[6:8])
-    # Convert to datetime
-    begin = datetime.date(year0, month0, day0)
-    end = datetime.date(year1, month1, day1)
-=======
     # Convert start and end dates to datetime objects
     begin = datetime.datetime.strptime(start_date, '%Y%m%d').date()
     end = datetime.datetime.strptime(end_date, '%Y%m%d').date()
 
->>>>>>> 16a8fd9c
     # Determine the number of 30 day intervals
     delta = 30
     interval = math.ceil(((end - begin).days)/delta)
@@ -97,19 +87,6 @@
         print('Data request URL: ', data_url)
 
         # Get response
-<<<<<<< HEAD
-        response = requests.get(url=data_url+api_query,proxies=proxy)
-        # Convert to DataFrame and save in Dictionary
-        dataFrames[date_list[i]], metadata = _xml_to_dataframe(response)
-        # Future TODO: Add option to request data as json
-        #dataFrames[date_list[i]], metadata = _json_to_dataframe (response)
-    # Get first DataFrame
-    data = dataFrames[date_list[0]]
-    # Append all remaining DataFrames
-    if len(dataFrames)>1:
-        for i in range(1,len(dataFrames)):
-            data = data.append(dataFrames[date_list[i]])
-=======
         response = requests.get(url=data_url, proxies=proxy)
 
         # Convert to DataFrame and save in data_frames list
@@ -119,7 +96,6 @@
     # Concatenate all DataFrames
     data = pd.concat(data_frames, ignore_index=False)
 
->>>>>>> 16a8fd9c
     # Remove duplicated date values
     data = data.loc[~data.index.duplicated()]
 
@@ -226,9 +202,5 @@
     # Remainder is DataFrame
     data = pd.DataFrame.from_dict(jsonData)
     # Convert from epoch to date time
-<<<<<<< HEAD
-    data.index = pd.to_datetime(data.index,unit='ms')
-=======
     data.index = pd.to_datetime(data.index, unit='ms')
->>>>>>> 16a8fd9c
     return data, metadata