from statsmodels.nonparametric.kde import KDEUnivariate
from sklearn.decomposition import PCA as skPCA
from sklearn.metrics import mean_squared_error
import matplotlib.pyplot as plt
import scipy.optimize as optim
import scipy.stats as stats
import scipy.interpolate as interp
import numpy as np

import matplotlib
mpl_version = tuple(map(int, matplotlib.__version__.split('.')))

# Contours
def environmental_contours(x1, x2, sea_state_duration, return_period,
                           method, **kwargs):
    """
    Returns a Dictionary of x1 and x2 components for each contour
    method passed. A method  may be one of the following:
    Principal Component Analysis, Gaussian, Gumbel, Clayton, Rosenblatt,
    nonparametric Gaussian, nonparametric Clayton,
    nonparametric Gumbel, bivariate KDE, log bivariate KDE

    Parameters
    ----------
    x1: array
        Component 1 data
    x2: array
        Component 2 data
    sea_state_duration : int or float
        `x1` and `x2` averaging period in seconds
    return_period: int, float
        Return period of interest in years
    method: string or list
        Copula method to apply. Options include ['PCA','gaussian',
        'gumbel', 'clayton', 'rosenblatt', 'nonparametric_gaussian',
        'nonparametric_clayton', 'nonparametric_gumbel', 'bivariate_KDE'
        'bivariate_KDE_log']

    **kwargs
        min_bin_count: int
            Passed to _copula_parameters to sets the minimum number of
            bins allowed. Default = 40.
        initial_bin_max_val: int, float
            Passed to _copula_parameters to set the max value of the
            first bin. Default = 1.
        bin_val_size: int, float
            Passed to _copula_parameters to set the size of each bin
            after the initial bin.  Default 0.25.
        nb_steps: int
            Discretization of the circle in the normal space is used for
            copula component calculation. Default nb_steps=1000.
        bandwidth:
            Must specify bandwidth for bivariate KDE method.
            Default = None.
        Ndata_bivariate_KDE: int
            Must specify bivariate KDE method. Defines the contoured
            space from which samples are taken. Default = 100.
        max_x1: float
            Defines the max value of x1 to discretize the KDE space
        max_x2: float
            Defines the max value of x2 to discretize the KDE space
        PCA: dict
            If provided, the principal component analysis (PCA) on x1,
            x2 is skipped. The PCA will be the same for a given x1, x2
            therefore this step may be skipped if multiple calls to
            environmental contours are made for the same x1, x2 pair.
            The PCA dict may be obtained by setting return_fit=True when
            calling the PCA method.
        return_fit: boolean
            Will return fitting parameters used for each method passed.
            Default False.

    Returns
    -------
    copulas: Dictionary
        Dictionary of x1 and x2 copula components for each copula method
    """
    try:
        x1 = np.array(x1)
    except:
        pass
    try:
        x2 = np.array(x2)
    except:
        pass
    if not isinstance(x1, np.ndarray):
        raise TypeError(f'x1 must be of type np.ndarray. Got: {type(x1)}')
    if not isinstance(x2, np.ndarray):
        raise TypeError(f'x2 must be of type np.ndarray. Got: {type(x2)}')
    if not isinstance(sea_state_duration, (int, float)):
        raise TypeError(f'sea_state_duration must be of type int or float. Got: {type(sea_state_duration)}')
    if not isinstance(return_period, (int, float, np.ndarray)):
        raise TypeError(f'return_period must be of type int, float, or np.ndarray. Got: {type(return_period)}')

    bin_val_size = kwargs.get("bin_val_size", 0.25)
    nb_steps = kwargs.get("nb_steps", 1000)
    initial_bin_max_val = kwargs.get("initial_bin_max_val", 1.)
    min_bin_count = kwargs.get("min_bin_count", 40)
    bandwidth = kwargs.get("bandwidth", None)
    Ndata_bivariate_KDE = kwargs.get("Ndata_bivariate_KDE", 100)
    max_x1 = kwargs.get("max_x1", None)
    max_x2 = kwargs.get("max_x2", None)
    PCA = kwargs.get("PCA", None)
    PCA_bin_size = kwargs.get("PCA_bin_size", 250)
    return_fit = kwargs.get("return_fit", False)

    if not isinstance(PCA, (dict, type(None))):
        raise TypeError(f'If specified, PCA must be a dict. Got: {type(PCA)}')
    if not isinstance(PCA_bin_size, int):
        raise TypeError(f'PCA_bin_size must be of type int. Got: {type(PCA_bin_size)}')
    if not isinstance(return_fit, bool):
        raise TypeError(f'return_fit must be of type bool. Got: {type(return_fit)}')
    if not isinstance(bin_val_size, (int, float)):
        raise TypeError(f'bin_val_size must be of type int or float. Got: {type(bin_val_size)}')
    if not isinstance(nb_steps, int):
        raise TypeError(f'nb_steps must be of type int. Got: {type(nb_steps)}')
    if not isinstance(min_bin_count, int):
        raise TypeError(f'min_bin_count must be of type int. Got: {type(min_bin_count)}')
    if not isinstance(initial_bin_max_val, (int, float)):
        raise TypeError(f'initial_bin_max_val must be of type int or float. Got: {type(initial_bin_max_val)}')
    if 'bivariate_KDE' in method and bandwidth == None:
        raise TypeError(f'Must specify keyword bandwidth with bivariate KDE method. Got: {type(bandwidth)}')

    if isinstance(method, str):
        method = [method]
    if not (len(set(method)) == len(method)):
        raise ValueError(f'Can only pass a unique '
                        + 'method once per function call. Consider wrapping this '
                        + 'function in a for loop to investage variations on the same method')

    method_class = {'PCA': 'parametric',
                    'gaussian': 'parametric',
                    'gumbel': 'parametric',
                    'clayton': 'parametric',
                    'rosenblatt': 'parametric',
                    'nonparametric_gaussian': 'nonparametric',
                    'nonparametric_clayton': 'nonparametric',
                    'nonparametric_gumbel': 'nonparametric',
                    'bivariate_KDE': 'KDE',
                    'bivariate_KDE_log': 'KDE'}

    classification = []
    methods = method
    for method in methods:
        classification.append(method_class[method])

    fit = _iso_prob_and_quantile(sea_state_duration, return_period, nb_steps)
    fit_parametric = None
    fit_nonparametric = None
    component_1 = None
    if 'parametric' in classification:
        (para_dist_1, para_dist_2, mean_cond, std_cond) = (
            _copula_parameters(x1, x2, min_bin_count,
                               initial_bin_max_val, bin_val_size))

        x_quantile = fit['x_quantile']
        a = para_dist_1[0]
        c = para_dist_1[1]
        loc = para_dist_1[2]
        scale = para_dist_1[3]

        component_1 = stats.exponweib.ppf(
            x_quantile, a, c, loc=loc, scale=scale)

        fit_parametric = fit
        fit_parametric['para_dist_1'] = para_dist_1
        fit_parametric['para_dist_2'] = para_dist_2
        fit_parametric['mean_cond'] = mean_cond
        fit_parametric['std_cond'] = std_cond
        if PCA == None:
            PCA = fit_parametric

    if 'nonparametric' in classification:
        (nonpara_dist_1, nonpara_dist_2, nonpara_pdf_2) = (
            _nonparametric_copula_parameters(x1, x2, nb_steps=nb_steps))
        fit_nonparametric = fit
        fit_nonparametric['nonpara_dist_1'] = nonpara_dist_1
        fit_nonparametric['nonpara_dist_2'] = nonpara_dist_2
        fit_nonparametric['nonpara_pdf_2'] = nonpara_pdf_2

    copula_functions = {'PCA':
                        {'func': PCA_contour,
                         'vals': (x1, x2, PCA, {'nb_steps': nb_steps,
                                                'return_fit': return_fit,
                                                'bin_size': PCA_bin_size})},
                        'gaussian':
                        {'func': _gaussian_copula,
                         'vals': (x1, x2, fit_parametric, component_1,
                                  {'return_fit': return_fit})},
                        'gumbel':
                        {'func': _gumbel_copula,
                         'vals': (x1, x2, fit_parametric, component_1,
                                  nb_steps, {'return_fit': return_fit})},
                        'clayton':
                        {'func': _clayton_copula,
                         'vals': (x1, x2, fit_parametric, component_1,
                                  {'return_fit': return_fit})},
                        'rosenblatt':
                        {'func': _rosenblatt_copula,
                         'vals': (x1, x2, fit_parametric, component_1,
                                  {'return_fit': return_fit})},
                        'nonparametric_gaussian':
                        {'func': _nonparametric_gaussian_copula,
                         'vals': (x1, x2, fit_nonparametric, nb_steps,
                                  {'return_fit': return_fit})},
                        'nonparametric_clayton':
                        {'func': _nonparametric_clayton_copula,
                         'vals': (x1, x2, fit_nonparametric, nb_steps,
                                  {'return_fit': return_fit})},
                        'nonparametric_gumbel':
                        {'func': _nonparametric_gumbel_copula,
                         'vals': (x1, x2, fit_nonparametric, nb_steps,
                                  {'return_fit': return_fit})},
                        'bivariate_KDE':
                        {'func': _bivariate_KDE,
                         'vals': (x1, x2, bandwidth, fit, nb_steps,
                                  Ndata_bivariate_KDE,
                                  {'max_x1': max_x1, 'max_x2': max_x2,
                                   'return_fit': return_fit})},
                        'bivariate_KDE_log':
                        {'func': _bivariate_KDE,
                         'vals': (x1, x2, bandwidth, fit, nb_steps,
                                  Ndata_bivariate_KDE,
                                  {'max_x1': max_x1, 'max_x2': max_x2,
                                   'log_transform': True,
                                   'return_fit': return_fit})},
                        }
    copulas = {}

    for method in methods:
        vals = copula_functions[method]['vals']
        if return_fit:
            component_1, component_2, fit = copula_functions[method]['func'](
                *vals)
            copulas[f'{method}_fit'] = fit
        else:
            component_1, component_2 = copula_functions[method]['func'](*vals)
        copulas[f'{method}_x1'] = component_1
        copulas[f'{method}_x2'] = component_2

    return copulas


def PCA_contour(x1, x2, fit, kwargs):
    """
    Calculates environmental contours of extreme sea
    states using the improved joint probability distributions
    with the inverse first-order reliability method (I-FORM)
    probability for the desired return period (`return_period`). Given
    the return_period of interest, a circle of iso-probability is
    created in the principal component analysis (PCA) joint probability
    (`x1`, `x2`) reference frame.
    Using the joint probability value, the cumulative distribution
    function (CDF) of the marginal distribution is used to find
    the quantile of each component.
    Finally, using the improved PCA methodology,
    the component 2 contour lines are calculated from component 1 using
    the relationships defined in Eckert-Gallup et. al. 2016.

    Eckert-Gallup, A. C., Sallaberry, C. J., Dallman, A. R., &
    Neary, V. S. (2016). Application of principal component
    analysis (PCA) and improved joint probability distributions to
    the inverse first-order reliability method (I-FORM) for predicting
    extreme sea states. Ocean Engineering, 112, 307-319.

    Parameters
    ----------
    x1: numpy array
        Component 1 data
    x2: numpy array
        Component 2 data
    fit: dict
        Dictionary of the iso-probability results. May additionally
        contain the principal component analysis (PCA) on x1, x2
        The PCA will be the same for a given x1, x2
        therefore this step may be skipped if multiple calls to
        environmental contours are made for the same x1, x2 pair.
        The PCA dict may be obtained by setting return_fit=True when
        calling the PCA method.
    kwargs : optional
        bin_size : int
            Data points in each bin for the PCA fit. Default bin_size=250.
        nb_steps : int
            Discretization of the circle in the normal space used for
            I-FORM calculation. Default nb_steps=1000.
        return_fit: boolean
            Default False, if True will return the PCA fit dictionary

    Returns
    -------
    x1_contour : numpy array
        Calculated x1 values along the contour boundary following
        return to original input orientation.
    x2_contour : numpy array
        Calculated x2 values along the contour boundary following
        return to original input orientation.
    fit: dict (optional)
            principal component analysis dictionary
        Keys:
        -----
        'principal_axes': sign corrected PCA axes
        'shift'         : The shift applied to x2
        'x1_fit'        : gaussian fit of x1 data
        'mu_param'      : fit to _mu_fcn
        'sigma_param'   : fit to _sig_fits

    """
    try:
        x1 = np.array(x1)
    except:
        pass
    try:
        x2 = np.array(x2)
    except:
        pass
    if not isinstance(x1, np.ndarray):
        raise TypeError(f'x1 must be of type np.ndarray. Got: {type(x1)}')
    if not isinstance(x2, np.ndarray):
        raise TypeError(f'x2 must be of type np.ndarray. Got: {type(x2)}')

    bin_size = kwargs.get("bin_size", 250)
    nb_steps = kwargs.get("nb_steps", 1000)
    return_fit = kwargs.get("return_fit", False)

    if not isinstance(bin_size, int):
        raise TypeError(f'bin_size must be of type int. Got: {type(bin_size)}')
    if not isinstance(nb_steps, int):
        raise TypeError(f'nb_steps must be of type int. Got: {type(nb_steps)}')
    if not isinstance(return_fit, bool):
        raise TypeError(f'return_fit must be of type bool. Got: {type(return_fit)}')

    if 'x1_fit' not in fit:
        pca_fit = _principal_component_analysis(x1, x2, bin_size=bin_size)
        for key in pca_fit:
            fit[key] = pca_fit[key]

    x_quantile = fit['x_quantile']
    y_quantile = fit['y_quantile']

    # Use the inverse of cdf to calculate component 1 values
    component_1 = stats.invgauss.ppf(x_quantile,
                                     mu=fit['x1_fit']['mu'],
                                     loc=fit['x1_fit']['loc'],
                                     scale=fit['x1_fit']['scale'])

    # Find Component 2 mu using first order linear regression
    mu_slope = fit['mu_fit'].slope
    mu_intercept = fit['mu_fit'].intercept
    component_2_mu = mu_slope * component_1 + mu_intercept

    # Find Componenet 2 sigma using second order polynomial fit
    sigma_polynomial_coeffcients = fit['sigma_fit'].x
    component_2_sigma = np.polyval(sigma_polynomial_coeffcients, component_1)

    # Use calculated mu and sigma values to calculate C2 along the contour
    component_2 = stats.norm.ppf(y_quantile,
                                 loc=component_2_mu,
                                 scale=component_2_sigma)

    # Convert contours back to the original reference frame
    principal_axes = fit['principal_axes']
    shift = fit['shift']
    pa00 = principal_axes[0, 0]
    pa01 = principal_axes[0, 1]

    x1_contour = ((pa00 * component_1 + pa01 * (component_2 - shift)) /
                  (pa01**2 + pa00**2))
    x2_contour = ((pa01 * component_1 - pa00 * (component_2 - shift)) /
                  (pa01**2 + pa00**2))

    # Assign 0 value to any negative x1 contour values
    x1_contour = np.maximum(0, x1_contour)

    if return_fit:
        return np.transpose(x1_contour), np.transpose(x2_contour), fit
    return np.transpose(x1_contour), np.transpose(x2_contour)


def _principal_component_analysis(x1, x2, bin_size=250):
    """
    Performs a modified principal component analysis (PCA)
    [Eckert et. al 2016] on two variables (`x1`, `x2`). The additional
    PCA is performed in 5 steps:
    1) Transform `x1` & `x2` into the principal component domain and
       shift the y-axis so that all values are positive and non-zero
    2) Fit the `x1` data in the transformed reference frame with an
       inverse Gaussian Distribution
    3) Bin the transformed data into groups of size bin and find the
       mean of `x1`, the mean of `x2`, and the standard deviation of
       `x2`
    4) Perform a first-order linear regression to determine a continuous
       the function relating the mean of the `x1` bins to mean of the
       `x2` bins
    5) Find a second-order polynomial which best relates the means of
       `x1` to the standard deviation of `x2` using constrained
       optimization

    Eckert-Gallup, A. C., Sallaberry, C. J., Dallman, A. R., &
    Neary, V. S. (2016). Application of principal component
    analysis (PCA) and improved joint probability distributions to
    the inverse first-order reliability method (I-FORM) for predicting
    extreme sea states. Ocean Engineering, 112, 307-319.

    Parameters
    ----------
    x1: numpy array
        Component 1 data
    x2: numpy array
        Component 2 data
    bin_size : int
        Number of data points in each bin

    Returns
    -------
    PCA: dict
       Keys:
       -----
       'principal_axes': sign corrected PCA axes
       'shift'         : The shift applied to x2
       'x1_fit'        : gaussian fit of x1 data
       'mu_param'      : fit to _mu_fcn
       'sigma_param'   : fit to _sig_fits
    """
    if not isinstance(x1, np.ndarray):
        raise TypeError(f'x1 must be of type np.ndarray. Got: {type(x1)}')
    if not isinstance(x2, np.ndarray):
        raise TypeError(f'x2 must be of type np.ndarray. Got: {type(x2)}')
    if not isinstance(bin_size, int):
        raise TypeError(f'bin_size must be of type int. Got: {type(bin_size)}')
    
    # Step 0: Perform Standard PCA
    mean_location = 0
    x1_mean_centered = x1 - x1.mean(axis=0)
    x2_mean_centered = x2 - x2.mean(axis=0)
    n_samples_by_n_features = np.column_stack((x1_mean_centered,
                                               x2_mean_centered))
    pca = skPCA(n_components=2)
    pca.fit(n_samples_by_n_features)
    principal_axes = pca.components_

    # STEP 1: Transform data into new reference frame
    # Apply correct/expected sign convention
    principal_axes = abs(principal_axes)
    principal_axes[1, 1] = -principal_axes[1, 1]

    # Rotate data into Principal direction
    x1_and_x2 = np.column_stack((x1, x2))
    x1_x2_components = np.dot(x1_and_x2, principal_axes)
    x1_components = x1_x2_components[:, 0]
    x2_components = x1_x2_components[:, 1]

    # Apply shift to Component 2 to make all values positive
    shift = abs(min(x2_components)) + 0.1
    x2_components = x2_components + shift

    # STEP 2: Fit Component 1 data using a Gaussian Distribution
    x1_sorted_index = x1_components.argsort()
    x1_sorted = x1_components[x1_sorted_index]
    x2_sorted = x2_components[x1_sorted_index]

    x1_fit_results = stats.invgauss.fit(x1_sorted, floc=mean_location)
    x1_fit = {'mu': x1_fit_results[0],
              'loc': x1_fit_results[1],
              'scale': x1_fit_results[2]}

    # Step 3: Bin Data & find order 1 linear relation between x1 & x2 means
    N = len(x1)
    minimum_4_bins = np.floor(N*0.25)
    if bin_size > minimum_4_bins:
        bin_size = minimum_4_bins
        msg = ('To allow for a minimum of 4 bins, the bin size has been' +
               f'set to {minimum_4_bins}')
        print(msg)

    N_multiples = N // bin_size
    max_N_multiples_index = N_multiples*bin_size

    x1_integer_multiples_of_bin_size = x1_sorted[0:max_N_multiples_index]
    x2_integer_multiples_of_bin_size = x2_sorted[0:max_N_multiples_index]

    x1_bins = np.split(x1_integer_multiples_of_bin_size,
                       N_multiples)
    x2_bins = np.split(x2_integer_multiples_of_bin_size,
                       N_multiples)

    x1_last_bin = x1_sorted[max_N_multiples_index:]
    x2_last_bin = x2_sorted[max_N_multiples_index:]

    x1_bins.append(x1_last_bin)
    x2_bins.append(x2_last_bin)

    x1_means = np.array([])
    x2_means = np.array([])
    x2_sigmas = np.array([])

    for x1_bin, x2_bin in zip(x1_bins, x2_bins):
        x1_means = np.append(x1_means, x1_bin.mean())
        x2_means = np.append(x2_means, x2_bin.mean())
        x2_sigmas = np.append(x2_sigmas, x2_bin.std())

    mu_fit = stats.linregress(x1_means, x2_means)

    # STEP 4: Find order 2 relation between x1_mean and x2 standard deviation
    sigma_polynomial_order = 2
    sig_0 = 0.1 * np.ones(sigma_polynomial_order+1)

    def _objective_function(sig_p, x1_means, x2_sigmas):
        return mean_squared_error(np.polyval(sig_p, x1_means), x2_sigmas)

    # Constraint Functions
    def y_intercept_gt_0(sig_p): return (sig_p[2])

    def sig_polynomial_min_gt_0(sig_p):
        return (sig_p[2] - (sig_p[1]**2) / (4 * sig_p[0]))

    constraints = ({'type': 'ineq', 'fun': y_intercept_gt_0},
                   {'type': 'ineq', 'fun': sig_polynomial_min_gt_0})

    sigma_fit = optim.minimize(_objective_function, x0=sig_0,
                               args=(x1_means, x2_sigmas),
                               method='SLSQP', constraints=constraints)

    PCA = {'principal_axes': principal_axes,
           'shift': shift,
           'x1_fit': x1_fit,
           'mu_fit': mu_fit,
           'sigma_fit': sigma_fit}

    return PCA


def _iso_prob_and_quantile(sea_state_duration, return_period, nb_steps):
    """
    Calculates the iso-probability and the x, y quantiles along
    the iso-probability radius

    Parameters
    ----------
    sea_state_duration : int or float
        `x1` and `x2` sample rate (seconds)
    return_period: int, float
        Return period of interest in years
    nb_steps: int
        Discretization of the circle in the normal space.
        Default nb_steps=1000.

    Returns
    -------
    results: Dictionay
        Dictionary of the iso-probability results
        Keys:
        'exceedance_probability' - probability of exceedance
        'x_component_iso_prob' - x-component of iso probability circle
        'y_component_iso_prob' - y-component of iso probability circle
        'x_quantile' - CDF of x-component
        'y_quantile' - CDF of y-component
    """

    if not isinstance(sea_state_duration, (int, float)):
        raise TypeError(f'sea_state_duration must be of type int or float. Got: {type(sea_state_duration)}')
    if not isinstance(return_period, (int, float)):
        raise TypeError(f'return_period must be of type int or float. Got: {type(return_period)}')
    if not isinstance(nb_steps, int):
        raise TypeError(f'nb_steps must be of type int. Got: {type(nb_steps)}')

    dt_yrs = sea_state_duration / (3600 * 24 * 365)
    exceedance_probability = 1 / (return_period / dt_yrs)
    iso_probability_radius = stats.norm.ppf((1 - exceedance_probability),
                                            loc=0, scale=1)
    discretized_radians = np.linspace(0, 2 * np.pi, nb_steps)

    x_component_iso_prob = iso_probability_radius * \
        np.cos(discretized_radians)
    y_component_iso_prob = iso_probability_radius * \
        np.sin(discretized_radians)

    x_quantile = stats.norm.cdf(x_component_iso_prob, loc=0, scale=1)
    y_quantile = stats.norm.cdf(y_component_iso_prob, loc=0, scale=1)

    results = {'exceedance_probability': exceedance_probability,
               'x_component_iso_prob': x_component_iso_prob,
               'y_component_iso_prob': y_component_iso_prob,
               'x_quantile': x_quantile,
               'y_quantile': y_quantile}
    return results


def _copula_parameters(x1, x2, min_bin_count, initial_bin_max_val,
                       bin_val_size):
    """
    Returns an estimate of the Weibull and Lognormal distribution for
    x1 and x2 respectively. Additionally returns the estimates of the
    coefficients from the mean and standard deviation of the Log of x2
    given x1.

    Parameters
    ----------
    x1: array
        Component 1 data
    x2: array
        Component 2 data
    min_bin_count: int
        Sets the minimum number of bins allowed
    initial_bin_max_val: int, float
        Sets the max value of the first bin
    bin_val_size: int, float
        The size of each bin after the initial bin

    Returns
    -------
    para_dist_1: array
        Weibull distribution parameters for  for component 1
    para_dist_2: array
        Lognormal distribution parameters for component 2
    mean_cond: array
        Estimate coefficients of mean of Ln(x2|x1)
    std_cond: array
        Estimate coefficients of the standard deviation of Ln(x2|x1)
    """
    if not isinstance(x1, np.ndarray):
        raise TypeError(f'x1 must be of type np.ndarray. Got: {type(x1)}')
    if not isinstance(x2, np.ndarray):
        raise TypeError(f'x2 must be of type np.ndarray. Got: {type(x2)}')
    if not isinstance(min_bin_count, int):
        raise TypeError(f'min_bin_count must be of type int. Got: {type(min_bin_count)}')
    if not isinstance(bin_val_size, (int, float)):
        raise TypeError(f'bin_val_size must be of type int or float. Got: {type(bin_val_size)}')
    if not isinstance(initial_bin_max_val, (int, float)):
        raise TypeError(f'initial_bin_max_val must be of type int or float. Got: {type(initial_bin_max_val)}')

    # Binning
    x1_sorted_index = x1.argsort()
    x1_sorted = x1[x1_sorted_index]
    x2_sorted = x2[x1_sorted_index]

    # Because x1 is sorted we can find the max index as follows:
    ind = np.array([])
    N_vals_lt_limit = sum(x1_sorted <= initial_bin_max_val)
    ind = np.append(ind, N_vals_lt_limit)

    # Make sure first bin isn't empty or too small to avoid errors
    while ind == 0 or ind < min_bin_count:
        ind = np.array([])
        initial_bin_max_val += bin_val_size
        N_vals_lt_limit = sum(x1_sorted <= initial_bin_max_val)
        ind = np.append(ind, N_vals_lt_limit)

    # Add bins until the total number of vals in between bins is
    # < the min bin size
    i = 0
    bin_size_i = np.inf
    while bin_size_i >= min_bin_count:
        i += 1
        bin_i_max_val = initial_bin_max_val + bin_val_size*(i)
        N_vals_lt_limit = sum(x1_sorted <= bin_i_max_val)
        ind = np.append(ind, N_vals_lt_limit)
        bin_size_i = ind[i]-ind[i-1]

    # Weibull distribution parameters for component 1 using MLE
    para_dist_1 = stats.exponweib.fit(x1_sorted, floc=0, fa=1)
    # Lognormal distribution parameters for component 2 using MLE
    para_dist_2 = stats.norm.fit(np.log(x2_sorted))

    # Parameters for conditional distribution of T|Hs for each bin
    num = len(ind)  # num+1: number of bins
    para_dist_cond = []
    hss = []

    # Bin zero special case (lognormal dist over only 1 bin)
    # parameters for zero bin
    ind0 = range(0, int(ind[0]))
    x2_log0 = np.log(x2_sorted[ind0])
    x2_lognormal_dist0 = stats.norm.fit(x2_log0)
    para_dist_cond.append(x2_lognormal_dist0)
    # mean of x1 (component 1 for zero bin)
    x1_bin0 = x1_sorted[range(0, int(ind[0])-1)]
    hss.append(np.mean(x1_bin0))

    # Special case 2-bin lognormal Dist
    # parameters for 1 bin
    ind1 = range(0, int(ind[1]))
    x2_log1 = np.log(x2_sorted[ind1])
    x2_lognormal_dist1 = stats.norm.fit(x2_log1)
    para_dist_cond.append(x2_lognormal_dist1)

    # mean of Hs (component 1 for bin 1)
    hss.append(np.mean(x1_sorted[range(0, int(ind[1])-1)]))

    # lognormal Dist (lognormal dist over only 2 bins)
    for i in range(2, num):
        ind_i = range(int(ind[i-2]), int(ind[i]))
        x2_log_i = np.log(x2_sorted[ind_i])
        x2_lognormal_dist_i = stats.norm.fit(x2_log_i)
        para_dist_cond.append(x2_lognormal_dist_i)

        hss.append(np.mean(x1_sorted[ind_i]))

    # Estimate coefficient using least square solution (mean: 3rd order,
    # sigma: 2nd order)
    ind_f = range(int(ind[num-2]), int(len(x1)))
    x2_log_f = np.log(x2_sorted[ind_f])
    x2_lognormal_dist_f = stats.norm.fit(x2_log_f)
    para_dist_cond.append(x2_lognormal_dist_f)  # parameters for last bin

    # mean of Hs (component 1 for last bin)
    hss.append(np.mean(x1_sorted[ind_f]))

    para_dist_cond = np.array(para_dist_cond)
    hss = np.array(hss)

    # cubic in Hs: a + bx + cx**2 + dx**3
    phi_mean = np.column_stack((np.ones(num+1), hss, hss**2, hss**3))
    # quadratic in Hs  a + bx + cx**2
    phi_std = np.column_stack((np.ones(num+1), hss, hss**2))

    # Estimate coefficients of mean of Ln(T|Hs)(vector 4x1) (cubic in Hs)
    mean_cond = np.linalg.lstsq(phi_mean, para_dist_cond[:, 0],
                                rcond=None)[0]
    # Estimate coefficients of standard deviation of Ln(T|Hs)
    #    (vector 3x1) (quadratic in Hs)
    std_cond = np.linalg.lstsq(phi_std, para_dist_cond[:, 1],
                               rcond=None)[0]

    return para_dist_1, para_dist_2, mean_cond, std_cond


def _gaussian_copula(x1, x2, fit, component_1, kwargs):
    """
    Extreme Sea State Gaussian Copula Contour function.
    This function calculates environmental contours of extreme sea
    states using a Gaussian copula and the inverse first-order
    reliability method.

    Parameters
    ----------
    x1: numpy array
        Component 1 data
    x2: numpy array
        Component 2 data
    fit: Dictionay
        Dictionary of the iso-probability results
    component_1: array
        Calculated x1 values along the contour boundary following
        return to original input orientation. component_1 is not
        specifically used in this calculation but is passed through to
        create a consistent output from all copula methods.
    kwargs : optional
        return_fit: boolean
              Will return fitting parameters used. Default False.

    Returns
    -------
    component_1: array
        Calculated x1 values along the contour boundary following
        return to original input orientation. component_1 is not
        specifically used in this calculation but is passed through to
        create a consistent output from all copula methods.
    component_2_Gaussian
        Calculated x2 values along the contour boundary following
        return to original input orientation.
    fit: Dictionary (optional)
        If return_fit=True. Dictionary with iso-probabilities passed
        with additional fit metrics from the copula method.
    """
    try:
        x1 = np.array(x1)
    except:
        pass
    try:
        x2 = np.array(x2)
    except:
        pass
    if not isinstance(x1, np.ndarray):
        raise TypeError(f'x1 must be of type np.ndarray. Got: {type(x1)}')
    if not isinstance(x2, np.ndarray):
        raise TypeError(f'x2 must be of type np.ndarray. Got: {type(x2)}')
    if not isinstance(component_1, np.ndarray):
        raise TypeError(f'component_1 must be of type np.ndarray. Got: {type(component_1)}')
    return_fit = kwargs.get("return_fit", False)
    if not isinstance(return_fit, bool):
        raise TypeError(f'If specified, return_fit must be of type bool. Got: {type(return_fit)}')

    x_component_iso_prob = fit['x_component_iso_prob']
    y_component_iso_prob = fit['y_component_iso_prob']

    # Calculate Kendall's tau
    tau = stats.kendalltau(x2, x1)[0]
    rho_gau = np.sin(tau*np.pi/2.)

    z2_Gauss = stats.norm.cdf(y_component_iso_prob*np.sqrt(1.-rho_gau**2.)
                              + rho_gau*x_component_iso_prob)

    para_dist_2 = fit['para_dist_2']
    s = para_dist_2[1]
    loc = 0
    scale = np.exp(para_dist_2[0])

    # lognormal inverse
    component_2_Gaussian = stats.lognorm.ppf(z2_Gauss, s=s, loc=loc,
                                             scale=scale)
    fit['tau'] = tau
    fit['rho'] = rho_gau
    fit['z2'] = z2_Gauss

    if return_fit:
        return component_1, component_2_Gaussian, fit
    return component_1, component_2_Gaussian


def _gumbel_density(u, alpha):
    """
    Calculates the Gumbel copula density.

    Parameters
    ----------
    u: np.array
        Vector of equally spaced points between 0 and twice the
            maximum value of T.
    alpha: float
        Copula parameter. Must be greater than or equal to 1.

    Returns
    -------
    y: np.array
        Copula density function.
    """

    # Ignore divide by 0 warnings and resulting NaN warnings
    np.seterr(all='ignore')
    v = -np.log(u)
    v = np.sort(v, axis=0)
    vmin = v[0, :]
    vmax = v[1, :]
    nlogC = vmax * (1 + (vmin / vmax) ** alpha) ** (1 / alpha)
    y = (alpha - 1 + nlogC)*np.exp(
        -nlogC+np.sum((alpha-1) * np.log(v)+v, axis=0) +
        (1-2*alpha)*np.log(nlogC))
    np.seterr(all='warn')
    return (y)


def _gumbel_copula(x1, x2, fit, component_1, nb_steps, kwargs):
    """
    This function calculates environmental contours of extreme sea
    states using a Gumbel copula and the inverse first-order reliability
    method.

    Parameters
    ----------
    x1: numpy array
        Component 1 data
    x2: numpy array
        Component 2 data
    fit: Dictionay
        Dictionary of the iso-probability results
    component_1: array
        Calculated x1 values along the contour boundary following
        return to original input orientation. component_1 is not
        specifically used in this calculation but is passed through to
        create a consistent output from all copula methods.
    nb_steps: int
        Discretization of the circle in the normal space used for
        copula component calculation.
    kwargs : optional
        return_fit: boolean
              Will return fitting parameters used. Default False.

    Returns
    -------
    component_1: array
        Calculated x1 values along the contour boundary following
        return to original input orientation. component_1 is not
        specifically used in this calculation but is passed through to
        create a consistent output from all copula methods.
    component_2_Gumbel: array
        Calculated x2 values along the contour boundary following
        return to original input orientation.
    fit: Dictionary (optional)
        If return_fit=True. Dictionary with iso-probabilities passed
        with additional fit metrics from the copula method.
    """
    try:
        x1 = np.array(x1)
    except:
        pass
    try:
        x2 = np.array(x2)
    except:
        pass
    if not isinstance(x1, np.ndarray):
        raise TypeError(f'x1 must be of type np.ndarray. Got: {type(x1)}')
    if not isinstance(x2, np.ndarray):
        raise TypeError(f'x2 must be of type np.ndarray. Got: {type(x2)}')
    if not isinstance(component_1, np.ndarray):
        raise TypeError(f'component_1 must be of type np.ndarray. Got: {type(component_1)}')
    return_fit = kwargs.get("return_fit", False)
    if not isinstance(return_fit, bool):
        raise TypeError(f'If specified, return_fit must be of type bool. Got: {type(return_fit)}')

    x_quantile = fit['x_quantile']
    y_quantile = fit['y_quantile']
    para_dist_2 = fit['para_dist_2']

    # Calculate Kendall's tau
    tau = stats.kendalltau(x2, x1)[0]
    theta_gum = 1./(1.-tau)

    min_limit_2 = 0
    max_limit_2 = np.ceil(np.amax(x2)*2)
    Ndata = 1000

    x = np.linspace(min_limit_2, max_limit_2, Ndata)

    s = para_dist_2[1]
    scale = np.exp(para_dist_2[0])
    z2 = stats.lognorm.cdf(x, s=s, loc=0, scale=scale)

    fit['tau'] = tau
    fit['theta'] = theta_gum
    fit['z2'] = z2

    component_2_Gumbel = np.zeros(nb_steps)
    for k in range(nb_steps):
        z1 = np.array([x_quantile[k]]*Ndata)
        Z = np.array((z1, z2))
        Y = _gumbel_density(Z, theta_gum)
        Y = np.nan_to_num(Y)
        # pdf 2|1, f(comp_2|comp_1)=c(z1,z2)*f(comp_2)
        p_x_x1 = Y*(stats.lognorm.pdf(x, s=s, loc=0, scale=scale))
        # Estimate CDF from PDF
        dum = np.cumsum(p_x_x1)
        cdf = dum/(dum[Ndata-1])
        # Result of conditional CDF derived based on Gumbel copula
        table = np.array((x, cdf))
        table = table.T
        for j in range(Ndata):
            if y_quantile[k] <= table[0, 1]:
                component_2_Gumbel[k] = min(table[:, 0])
                break
            elif y_quantile[k] <= table[j, 1]:
                component_2_Gumbel[k] = (table[j, 0]+table[j-1, 0])/2
                break
            else:
                component_2_Gumbel[k] = table[:, 0].max()
    if return_fit:
        return component_1, component_2_Gumbel, fit
    return component_1, component_2_Gumbel


def _clayton_copula(x1, x2, fit, component_1, kwargs):
    """
    This function calculates environmental contours of extreme sea
    states using a Clayton copula and the inverse first-order reliability
    method.

    Parameters
    ----------
    x1: numpy array
        Component 1 data
    x2: numpy array
        Component 2 data
    fit: Dictionay
        Dictionary of the iso-probability results
    component_1: array
        Calculated x1 values along the contour boundary following
        return to original input orientation. component_1 is not
        specifically used in this calculation but is passed through to
        create a consistent output from all copula methods.
    nb_steps: int
        Discretization of the circle in the normal space used for
        copula component calculation.
    kwargs : optional
        return_fit: boolean
              Will return fitting parameters used. Default False.

    Returns
    -------
    component_1: array
        Calculated x1 values along the contour boundary following
        return to original input orientation. component_1 is not
        specifically used in this calculation but is passed through to
        create a consistent output from all copula methods.
    component_2_Clayton: array
        Calculated x2 values along the contour boundary following
        return to original input orientation.
    fit: Dictionary (optional)
        If return_fit=True. Dictionary with iso-probabilities passed
        with additional fit metrics from the copula method.
    """
    if not isinstance(x1, np.ndarray):
        raise TypeError(f'x1 must be of type np.ndarray. Got: {type(x1)}')
    if not isinstance(x2, np.ndarray):
        raise TypeError(f'x2 must be of type np.ndarray. Got: {type(x2)}')
    if not isinstance(component_1, np.ndarray):
        raise TypeError(f'component_1 must be of type np.ndarray. Got: {type(component_1)}')
    return_fit = kwargs.get("return_fit", False)
    if not isinstance(return_fit, bool):
        raise TypeError(f'If specified, return_fit must be of type bool. Got: {type(return_fit)}')

    x_quantile = fit['x_quantile']
    y_quantile = fit['y_quantile']
    para_dist_2 = fit['para_dist_2']

    # Calculate Kendall's tau
    tau = stats.kendalltau(x2, x1)[0]
    theta_clay = (2.*tau)/(1.-tau)

    s = para_dist_2[1]
    scale = np.exp(para_dist_2[0])
    z2_Clay = ((1.-x_quantile**(-theta_clay)+x_quantile**(-theta_clay) /
               y_quantile)**(theta_clay/(1.+theta_clay)))**(-1./theta_clay)

    # lognormal inverse
    component_2_Clayton = stats.lognorm.ppf(z2_Clay, s=s, loc=0, scale=scale)

    fit['theta_clay'] = theta_clay
    fit['tau'] = tau
    fit['z2_Clay'] = z2_Clay

    if return_fit:
        return component_1, component_2_Clayton, fit
    return component_1, component_2_Clayton


def _rosenblatt_copula(x1, x2, fit, component_1, kwargs):
    """
    This function calculates environmental contours of extreme sea
    states using a Rosenblatt transformation and the inverse first-order
    reliability method.

    Parameters
    ----------
    x1: numpy array
        Component 1 data
    x2: numpy array
        Component 2 data
    fit: Dictionay
        Dictionary of the iso-probability results
    component_1: array
        Calculated x1 values along the contour boundary following
        return to original input orientation. component_1 is not
        specifically used in this calculation but is passed through to
        create a consistent output from all copula methods.
    nb_steps: int
        Discretization of the circle in the normal space used for
        copula component calculation.
    kwargs : optional
        return_fit: boolean
              Will return fitting parameters used. Default False.

    Returns
    -------
    component_1: array
        Calculated x1 values along the contour boundary following
        return to original input orientation. component_1 is not
        specifically used in this calculation but is passed through to
        create a consistent output from all copula methods.
    component_2_Rosenblatt: array
        Calculated x2 values along the contour boundary following
        return to original input orientation.
    fit: Dictionary (optional)
        If return_fit=True. Dictionary with iso-probabilities passed
        with additional fit metrics from the copula method.
    """
    try:
        x1 = np.array(x1)
    except:
        pass
    try:
        x2 = np.array(x2)
    except:
        pass
    if not isinstance(x1, np.ndarray):
        raise TypeError(f'x1 must be of type np.ndarray. Got: {type(x1)}')
    if not isinstance(x2, np.ndarray):
        raise TypeError(f'x2 must be of type np.ndarray. Got: {type(x2)}')
    if not isinstance(component_1, np.ndarray):
        raise TypeError(f'component_1 must be of type np.ndarray. Got: {type(component_1)}')
    return_fit = kwargs.get("return_fit", False)
    if not isinstance(return_fit, bool):
        raise TypeError(f'If specified, return_fit must be of type bool. Got: {type(return_fit)}')

    y_quantile = fit['y_quantile']
    mean_cond = fit['mean_cond']
    std_cond = fit['std_cond']

    # mean of Ln(T) as a function of x1
    lamda_cond = mean_cond[0]+mean_cond[1]*component_1 + \
        mean_cond[2]*component_1**2+mean_cond[3]*component_1**3
    # Standard deviation of Ln(x2) as a function of x1
    sigma_cond = std_cond[0]+std_cond[1]*component_1+std_cond[2]*component_1**2
    # lognormal inverse
    component_2_Rosenblatt = stats.lognorm.ppf(
        y_quantile, s=sigma_cond, loc=0, scale=np.exp(lamda_cond))

    fit['lamda_cond'] = lamda_cond
    fit['sigma_cond'] = sigma_cond

    if return_fit:
        return component_1, component_2_Rosenblatt, fit
    return component_1, component_2_Rosenblatt


def _nonparametric_copula_parameters(x1, x2, max_x1=None, max_x2=None,
                                     nb_steps=1000):
    """
    Calculates nonparametric copula parameters

    Parameters
    ----------
    x1: array
        Component 1 data
    x2: array
        Component 2 data
    max_x1: float
        Defines the max value of x1 to discretize the KDE space
    max_x2:float
        Defines the max value of x2 to discretize the KDE space
    nb_steps: int
        number of points used to discretize KDE space

    Returns
    -------
    nonpara_dist_1:
        x1 points in KDE space and Nonparametric CDF for x1
    nonpara_dist_2:
        x2 points in KDE space and Nonparametric CDF for x2
    nonpara_pdf_2:
        x2 points in KDE space and Nonparametric PDF for x2
    """
    if not isinstance(x1, np.ndarray):
        raise TypeError(f'x1 must be of type np.ndarray. Got: {type(x1)}')
    if not isinstance(x2, np.ndarray):
        raise TypeError(f'x2 must be of type np.ndarray. Got: {type(x2)}')
    if not max_x1:
        max_x1 = x1.max()*2
    if not max_x2:
        max_x2 = x2.max()*2
    if not isinstance(max_x1, float):
        raise TypeError(f'max_x1 must be of type float. Got: {type(max_x1)}')
    if not isinstance(max_x2, float):
        raise TypeError(f'max_x2 must be of type float. Got: {type(max_x2)}')
    if not isinstance(nb_steps, int):
        raise TypeError(f'nb_steps must be of type int. Got: {type(nb_steps)}')

    # Binning
    x1_sorted_index = x1.argsort()
    x1_sorted = x1[x1_sorted_index]
    x2_sorted = x2[x1_sorted_index]

    # Calcualte KDE bounds (potential input)
    min_limit_1 = 0
    min_limit_2 = 0

    # Discretize for KDE
    pts_x1 = np.linspace(min_limit_1, max_x1, nb_steps)
    pts_x2 = np.linspace(min_limit_2, max_x2, nb_steps)

    # Calculate optimal bandwidth for T and Hs
    sig = stats.median_abs_deviation(x2_sorted)
    num = float(len(x2_sorted))
    bwT = sig*(4.0/(3.0*num))**(1.0/5.0)

    sig = stats.median_abs_deviation(x1_sorted)
    num = float(len(x1_sorted))
    bwHs = sig*(4.0/(3.0*num))**(1.0/5.0)

    # Nonparametric PDF for x2
    temp = KDEUnivariate(x2_sorted)
    temp.fit(bw=bwT)
    f_x2 = temp.evaluate(pts_x2)

    # Nonparametric CDF for x1
    temp = KDEUnivariate(x1_sorted)
    temp.fit(bw=bwHs)
    tempPDF = temp.evaluate(pts_x1)
    F_x1 = tempPDF/sum(tempPDF)
    F_x1 = np.cumsum(F_x1)

    # Nonparametric CDF for x2
    F_x2 = f_x2/sum(f_x2)
    F_x2 = np.cumsum(F_x2)

    nonpara_dist_1 = np.transpose(np.array([pts_x1, F_x1]))
    nonpara_dist_2 = np.transpose(np.array([pts_x2, F_x2]))
    nonpara_pdf_2 = np.transpose(np.array([pts_x2, f_x2]))

    return nonpara_dist_1, nonpara_dist_2, nonpara_pdf_2


def _nonparametric_component(z, nonpara_dist, nb_steps):
    """
    A generalized method for calculating copula components

    Parameters
    ----------
    z: array
        CDF of isoprobability
    nonpara_dist: array
        x1 or x2 points in KDE space and Nonparametric CDF for x1 or x2
    nb_steps: int
        Discretization of the circle in the normal space used for
        copula component calculation.

    Returns
    -------
    component: array
        nonparametic component values
    """
    if not isinstance(nb_steps, int):
        raise TypeError(f'nb_steps must be of type int. Got: {type(nb_steps)}')

    component = np.zeros(nb_steps)
    for k in range(0, nb_steps):
        for j in range(0, np.size(nonpara_dist, 0)):
            if z[k] <= nonpara_dist[0, 1]:
                component[k] = min(nonpara_dist[:, 0])
                break
            elif z[k] <= nonpara_dist[j, 1]:
                component[k] = (nonpara_dist[j, 0] + nonpara_dist[j-1, 0])/2
                break
            else:
                component[k] = max(nonpara_dist[:, 0])
    return component


def _nonparametric_gaussian_copula(x1, x2, fit, nb_steps, kwargs):
    """
    This function calculates environmental contours of extreme sea
    states using a Gaussian copula with non-parametric marginal
    distribution fits and the inverse first-order reliability method.

    Parameters
    ----------
    x1: array
        Component 1 data
    x2: array
        Component 2 data
    fit: Dictionary
        Dictionary of the iso-probability results
    nb_steps: int
        Discretization of the circle in the normal space used for
        copula component calculation.
    kwargs : optional
        return_fit: boolean
              Will return fitting parameters used. Default False.

    Returns
    -------
    component_1_np: array
        Component 1 nonparametric copula
    component_2_np_gaussian: array
        Component 2 nonparametric Gaussian copula
    fit: Dictionary (optional)
        If return_fit=True. Dictionary with iso-probabilities passed
        with additional fit metrics from the copula method.
    """
    if not isinstance(x1, np.ndarray):
        raise TypeError(f'x1 must be of type np.ndarray. Got: {type(x1)}')
    if not isinstance(x2, np.ndarray):
        raise TypeError(f'x2 must be of type np.ndarray. Got: {type(x2)}')
    if not isinstance(nb_steps, int):
        raise TypeError(f'nb_steps must be of type int. Got: {type(nb_steps)}')
    return_fit = kwargs.get("return_fit", False)
    if not isinstance(return_fit, bool):
        raise TypeError(f'If specified, return_fit must be of type bool. Got: {type(return_fit)}')

    x_component_iso_prob = fit['x_component_iso_prob']
    y_component_iso_prob = fit['y_component_iso_prob']
    nonpara_dist_1 = fit['nonpara_dist_1']
    nonpara_dist_2 = fit['nonpara_dist_2']

    # Calculate Kendall's tau
    tau = stats.kendalltau(x2, x1)[0]
    rho_gau = np.sin(tau*np.pi/2.)

    # Component 1
    z1 = stats.norm.cdf(x_component_iso_prob)
    z2 = stats.norm.cdf(y_component_iso_prob*np.sqrt(1. -
                        rho_gau**2.)+rho_gau*x_component_iso_prob)

    comps = {1: {'z': z1,
                 'nonpara_dist': nonpara_dist_1
                 },
             2: {'z': z2,
                 'nonpara_dist': nonpara_dist_2
                 }
             }

    for c in comps:
        z = comps[c]['z']
        nonpara_dist = comps[c]['nonpara_dist']
        comps[c]['comp'] = _nonparametric_component(z, nonpara_dist, nb_steps)

    component_1_np = comps[1]['comp']
    component_2_np_gaussian = comps[2]['comp']

    fit['tau'] = tau
    fit['rho'] = rho_gau
    fit['z1'] = z1
    fit['z2'] = z2

    if return_fit:
        return component_1_np, component_2_np_gaussian, fit
    return component_1_np, component_2_np_gaussian


def _nonparametric_clayton_copula(x1, x2, fit, nb_steps, kwargs):
    """
    This function calculates environmental contours of extreme sea
    states using a Clayton copula with non-parametric marginal
    distribution fits and the inverse first-order reliability method.

    Parameters
    ----------
    x1: array
        Component 1 data
    x2: array
        Component 2 data
    fit: Dictionary
        Dictionary of the iso-probability results
    nb_steps: int
        Discretization of the circle in the normal space used for
        copula component calculation.
    kwargs : optional
        return_fit: boolean
              Will return fitting parameters used. Default False.

    Returns
    -------
    component_1_np: array
        Component 1 nonparametric copula
    component_2_np_gaussian: array
        Component 2 nonparametric Clayton copula
    fit: Dictionary (optional)
        If return_fit=True. Dictionary with iso-probabilities passed
        with additional fit metrics from the copula method.
    """
    if not isinstance(x1, np.ndarray):
        raise TypeError(f'x1 must be of type np.ndarray. Got: {type(x1)}')
    if not isinstance(x2, np.ndarray):
        raise TypeError(f'x2 must be of type np.ndarray. Got: {type(x2)}')
    if not isinstance(nb_steps, int):
        raise TypeError(f'nb_steps must be of type int. Got: {type(nb_steps)}')
    return_fit = kwargs.get("return_fit", False)
    if not isinstance(return_fit, bool):
        raise TypeError(f'If specified, return_fit must be of type bool. Got: {type(return_fit)}')

    x_component_iso_prob = fit['x_component_iso_prob']
    x_quantile = fit['x_quantile']
    y_quantile = fit['y_quantile']
    nonpara_dist_1 = fit['nonpara_dist_1']
    nonpara_dist_2 = fit['nonpara_dist_2']
    nonpara_pdf_2 = fit['nonpara_pdf_2']

    # Calculate Kendall's tau
    tau = stats.kendalltau(x2, x1)[0]
    theta_clay = (2.*tau)/(1.-tau)

    # Component 1 (Hs)
    z1 = stats.norm.cdf(x_component_iso_prob)
    z2_clay = ((1-x_quantile**(-theta_clay)
                + x_quantile**(-theta_clay)
                / y_quantile)**(theta_clay/(1.+theta_clay)))**(-1./theta_clay)

    comps = {1: {'z': z1,
                 'nonpara_dist': nonpara_dist_1
                 },
             2: {'z': z2_clay,
                 'nonpara_dist': nonpara_dist_2
                 }
             }

    for c in comps:
        z = comps[c]['z']
        nonpara_dist = comps[c]['nonpara_dist']
        comps[c]['comp'] = _nonparametric_component(z, nonpara_dist, nb_steps)

    component_1_np = comps[1]['comp']
    component_2_np_clayton = comps[2]['comp']

    fit['tau'] = tau
    fit['theta'] = theta_clay
    fit['z1'] = z1
    fit['z2'] = z2_clay

    if return_fit:
        return component_1_np, component_2_np_clayton, fit
    return component_1_np, component_2_np_clayton


def _nonparametric_gumbel_copula(x1, x2, fit, nb_steps, kwargs):
    """
    This function calculates environmental contours of extreme sea
    states using a Gumbel copula with non-parametric marginal
    distribution fits and the inverse first-order reliability method.

    Parameters
    ----------
    x1: array
        Component 1 data
    x2: array
        Component 2 data
    results: Dictionay
        Dictionary of the iso-probability results
    nb_steps: int
        Discretization of the circle in the normal space used for
        copula component calculation.
    kwargs : optional
        return_fit: boolean
              Will return fitting parameters used. Default False.

    Returns
    -------
    component_1_np: array
        Component 1 nonparametric copula
    component_2_np_gumbel: array
        Component 2 nonparametric Gumbel copula
    fit: Dictionary (optional)
        If return_fit=True. Dictionary with iso-probabilities passed
        with additional fit metrics from the copula method.
    """
    if not isinstance(x1, np.ndarray):
        raise TypeError(f'x1 must be of type np.ndarray. Got: {type(x1)}')
    if not isinstance(x2, np.ndarray):
        raise TypeError(f'x2 must be of type np.ndarray. Got: {type(x2)}')
    if not isinstance(nb_steps, int):
        raise TypeError(f'nb_steps must be of type int. Got: {type(nb_steps)}')
    return_fit = kwargs.get("return_fit", False)
    if not isinstance(return_fit, bool):
        raise TypeError(f'If specified, return_fit must be a bool. Got: {type(return_fit)}')

    Ndata = 1000

    x_quantile = fit['x_quantile']
    y_quantile = fit['y_quantile']
    nonpara_dist_1 = fit['nonpara_dist_1']
    nonpara_dist_2 = fit['nonpara_dist_2']
    nonpara_pdf_2 = fit['nonpara_pdf_2']

    # Calculate Kendall's tau
    tau = stats.kendalltau(x2, x1)[0]
    theta_gum = 1./(1.-tau)

    # Component 1 (Hs)
    z1 = x_quantile
    component_1_np = _nonparametric_component(z1, nonpara_dist_1, nb_steps)

    pts_x2 = nonpara_pdf_2[:, 0]
    f_x2 = nonpara_pdf_2[:, 1]
    F_x2 = nonpara_dist_2[:, 1]

    component_2_np_gumbel = np.zeros(nb_steps)
    for k in range(nb_steps):
        z1 = np.array([x_quantile[k]]*Ndata)
        Z = np.array((z1.T, F_x2))
        Y = _gumbel_density(Z, theta_gum)
        Y = np.nan_to_num(Y)
        # pdf 2|1
        p_x2_x1 = Y*f_x2
        # Estimate CDF from PDF
        dum = np.cumsum(p_x2_x1)
        cdf = dum/(dum[Ndata-1])
        table = np.array((pts_x2, cdf))
        table = table.T
        for j in range(Ndata):
            if y_quantile[k] <= table[0, 1]:
                component_2_np_gumbel[k] = min(table[:, 0])
                break
            elif y_quantile[k] <= table[j, 1]:
                component_2_np_gumbel[k] = (table[j, 0]+table[j-1, 0])/2
                break
            else:
                component_2_np_gumbel[k] = max(table[:, 0])

    fit['tau'] = tau
    fit['theta'] = theta_gum
    fit['z1'] = z1
    fit['pts_x2'] = pts_x2
    fit['f_x2'] = f_x2
    fit['F_x2'] = F_x2

    if return_fit:
        return component_1_np, component_2_np_gumbel, fit
    return component_1_np, component_2_np_gumbel


def _bivariate_KDE(x1, x2, bw, fit, nb_steps, Ndata_bivariate_KDE, kwargs):
    """
    Contours generated under this class will use a non-parametric KDE to
    fit the joint distribution. This function calculates environmental
    contours of extreme sea states using a bivariate KDE to estimate
    the joint distribution. The contour is then calculated directly
    from the joint distribution.

    Parameters
    ----------
    x1: array
        Component 1 data
    x2: array
        Component 2 data
    bw: np.array
        Array containing KDE bandwidth for x1 and x2
    fit: Dictionay
        Dictionary of the iso-probability results
    nb_steps: int
        number of points used to discretize KDE space
    max_x1: float
        Defines the max value of x1 to discretize the KDE space
    max_x2: float
        Defines the max value of x2 to discretize the KDE space
    kwargs : optional
        return_fit: boolean
              Will return fitting parameters used. Default False.

    Returns
    -------
    x1_bivariate_KDE: array
        Calculated x1 values along the contour boundary following
        return to original input orientation.
    x2_bivariate_KDE: array
        Calculated x2 values along the contour boundary following
        return to original input orientation.
    fit: Dictionary (optional)
        If return_fit=True. Dictionary with iso-probabilities passed
        with additional fit metrics from the copula method.
    """
    if not isinstance(x1, np.ndarray):
        raise TypeError(f'x1 must be of type np.ndarray. Got: {type(x1)}')
    if not isinstance(x2, np.ndarray):
        raise TypeError(f'x2 must be of type np.ndarray. Got: {type(x2)}')
    if not isinstance(nb_steps, int):
        raise TypeError(f'nb_steps must be of type int. Got: {type(nb_steps)}')

    max_x1 = kwargs.get("max_x1", None)
    max_x2 = kwargs.get("max_x2", None)
    log_transform = kwargs.get("log_transform", False)
    return_fit = kwargs.get("return_fit", False)

    if isinstance(max_x1, type(None)):
        max_x1 = x1.max()*2
    if isinstance(max_x2, type(None)):
        max_x2 = x2.max()*2
    if not isinstance(max_x1, float):
        raise TypeError(f'max_x1 must be of type float. Got: {type(max_x1)}')
    if not isinstance(max_x2, float):
       raise TypeError(f'max_x2 must be of type float. Got: {type(max_x2)}')
    if not isinstance(log_transform, bool):
       raise TypeError(f'If specified, log_transform must be of type bool. Got: {type(log_transform)}')
    if not isinstance(return_fit, bool):
       raise TypeError(f'If specified, return_fit must be of type bool. Got: {type(return_fit)}')

    p_f = fit['exceedance_probability']

    min_limit_1 = 0.01
    min_limit_2 = 0.01
    pts_x1 = np.linspace(min_limit_1, max_x1, Ndata_bivariate_KDE)
    pts_x2 = np.linspace(min_limit_2, max_x2, Ndata_bivariate_KDE)
    pt1, pt2 = np.meshgrid(pts_x2, pts_x1)
    mesh_pts_x2 = pt1.flatten()
    mesh_pts_x1 = pt2.flatten()

    # Transform gridded points using log
    ty = [x2, x1]
    xi = [mesh_pts_x2, mesh_pts_x1]
    txi = xi
    if log_transform:
        ty = [np.log(x2), np.log(x1)]
        txi = [np.log(mesh_pts_x2), np.log(mesh_pts_x1)]

    m = len(txi[0])
    n = len(ty[0])
    d = 2

    # Create contour
    f = np.zeros((1, m))
    weight = np.ones((1, n))
    for i in range(0, m):
        ftemp = np.ones((n, 1))
        for j in range(0, d):
            z = (txi[j][i] - ty[j])/bw[j]
            fk = stats.norm.pdf(z)
            if log_transform:
                fnew = fk*(1/np.transpose(xi[j][i]))
            else:
                fnew = fk
            fnew = np.reshape(fnew, (n, 1))
            ftemp = np.multiply(ftemp, fnew)
        f[:, i] = np.dot(weight, ftemp)

    fhat = f.reshape(100, 100)
    vals = plt.contour(pt1, pt2, fhat, levels=[p_f])
    plt.clf()
    x1_bivariate_KDE = []
    x2_bivariate_KDE = []

    if mpl_version < (3, 8):  # For versions before 3.8
        segments = vals.allsegs[0]
    else:
        segments = [path.vertices for path in vals.get_paths()]

    for seg in segments:
        x1_bivariate_KDE.append(seg[:, 1])
        x2_bivariate_KDE.append(seg[:, 0])

    x1_bivariate_KDE = np.transpose(np.asarray(x1_bivariate_KDE)[0])
    x2_bivariate_KDE = np.transpose(np.asarray(x2_bivariate_KDE)[0])

    fit['mesh_pts_x1'] = mesh_pts_x1
    fit['mesh_pts_x2'] = mesh_pts_x2
    fit['ty'] = ty
    fit['xi'] = xi
    fit['contour_vals'] = vals

    if return_fit:
        return x1_bivariate_KDE, x2_bivariate_KDE, fit
    return x1_bivariate_KDE, x2_bivariate_KDE


# Sampling
def samples_full_seastate(x1, x2, points_per_interval, return_periods,
                          sea_state_duration, method="PCA", bin_size=250):
    """
    Sample a sea state between contours of specified return periods.

    This function is used for the full sea state approach for the
    extreme load. See Coe et al. 2018 for more details. It was
    originally part of WDRT.

    Coe, R. G., Michelen, C., Eckert-Gallup, A., &
    Sallaberry, C. (2018). Full long-term design response analysis of a
    wave energy converter. Renewable Energy, 116, 356-366.

    Parameters
    ----------
    x1: np.array
        Component 1 data
    x2: np.array
        Component 2 data
    points_per_interval : int
        Number of sample points to be calculated per contour interval.
    return_periods: np.array
        Vector of return periods that define the contour intervals in
        which samples will be taken. Values must be greater than zero
        and must be in increasing order.
    sea_state_duration : int or float
        `x1` and `x2` sample rate (seconds)
    method: string or list
        Copula method to apply. Currently only 'PCA' is implemented.
    bin_size : int
        Number of data points in each bin

    Returns
    -------
    Hs_Samples: np.array
        Vector of Hs values for each sample point.
    Te_Samples: np.array
        Vector of Te values for each sample point.
    weight_points: np.array
        Vector of probabilistic weights for each sampling point
        to be used in risk calculations.
    """
    if method != 'PCA':
        raise NotImplementedError(
            "Full sea state sampling is currently only implemented using " +
            "the 'PCA' method.")
    if not isinstance(x1, np.ndarray):
        raise TypeError(f'x1 must be of type np.ndarray. Got: {type(x1)}')
    if not isinstance(x2, np.ndarray):
        raise TypeError(f'x2 must be of type np.ndarray. Got: {type(x2)}')
    if not isinstance(points_per_interval,int):
        raise TypeError(f'points_per_interval must be of int. Got: {type(points_per_interval)}')
    if not isinstance(return_periods, np.ndarray):
        raise TypeError(f'return_periods must be of type np.ndarray. Got: {type(return_periods)}')
    if not isinstance(sea_state_duration, (int, float)):
        raise TypeError(f'sea_state_duration must be of int or float. Got: {type(sea_state_duration)}')
    if not isinstance(method, (str, list)):
        raise TypeError(f'method must be of type string or list. Got: {type(method)}')
    if not isinstance(bin_size, int):
        raise TypeError(f'bin_size must be of int. Got: {type(bin_size)}')

    pca_fit = _principal_component_analysis(x1, x2, bin_size)

    # Calculate line where Hs = 0 to avoid sampling Hs in negative space
    t_zeroline = np.linspace(2.5, 30, 1000)
    t_zeroline = np.transpose(t_zeroline)
    h_zeroline = np.zeros(len(t_zeroline))

    # Transform zero line into principal component space
    coeff = pca_fit['principal_axes']
    shift = pca_fit['shift']
    comp_zeroline = np.dot(np.transpose(np.vstack([h_zeroline, t_zeroline])),
                           coeff)
    comp_zeroline[:, 1] = comp_zeroline[:, 1] + shift

    comp1 = pca_fit['x1_fit']
    c1_zeroline_prob = stats.invgauss.cdf(
        comp_zeroline[:, 0], mu=comp1['mu'], loc=0, scale=comp1['scale'])

    mu_slope = pca_fit['mu_fit'].slope
    mu_intercept = pca_fit['mu_fit'].intercept
    mu_zeroline = mu_slope * comp_zeroline[:, 0] + mu_intercept

    sigma_polynomial_coeffcients = pca_fit['sigma_fit'].x
    sigma_zeroline = np.polyval(
        sigma_polynomial_coeffcients, comp_zeroline[:, 0])
    c2_zeroline_prob = stats.norm.cdf(comp_zeroline[:, 1],
                                      loc=mu_zeroline, scale=sigma_zeroline)

    c1_normzeroline = stats.norm.ppf(c1_zeroline_prob, 0, 1)
    c2_normzeroline = stats.norm.ppf(c2_zeroline_prob, 0, 1)

    return_periods = np.asarray(return_periods)
    contour_probs = 1 / (365*24*60*60/sea_state_duration * return_periods)

    # Reliability contour generation
    # Calculate reliability
    beta_lines = stats.norm.ppf((1 - contour_probs), 0, 1)
    # Add zero as lower bound to first contour
    beta_lines = np.hstack((0, beta_lines))
    # Discretize the circle
    theta_lines = np.linspace(0, 2 * np.pi, 1000)
    # Add probablity of 1 to the reliability set, corresponding to
    # probability of the center point of the normal space
    contour_probs = np.hstack((1, contour_probs))

    # Vary U1,U2 along circle sqrt(U1^2+U2^2) = beta
    u1_lines = np.dot(np.cos(theta_lines[:, None]), beta_lines[None, :])

    # Removing values on the H_s = 0 line that are far from the circles in the
    # normal space that will be evaluated to speed up calculations
    minval = np.amin(u1_lines) - 0.5
    mask = c1_normzeroline > minval
    c1_normzeroline = c1_normzeroline[mask]
    c2_normzeroline = c2_normzeroline[mask]

    # Transform to polar coordinates
    theta_zeroline = np.arctan2(c2_normzeroline, c1_normzeroline)
    rho_zeroline = np.sqrt(c1_normzeroline**2 + c2_normzeroline**2)
    theta_zeroline[theta_zeroline < 0] = theta_zeroline[
        theta_zeroline < 0] + 2 * np.pi

    sample_alpha, sample_beta, weight_points = _generate_sample_data(
        beta_lines, rho_zeroline, theta_zeroline, points_per_interval,
        contour_probs)

    # Sample transformation to principal component space
    sample_u1 = sample_beta * np.cos(sample_alpha)
    sample_u2 = sample_beta * np.sin(sample_alpha)

    comp1_sample = stats.invgauss.ppf(
        stats.norm.cdf(sample_u1, loc=0, scale=1),
        mu=comp1['mu'], loc=0, scale=comp1['scale'])
    mu_sample = mu_slope * comp1_sample + mu_intercept

    # Calculate sigma values at each point on the circle
    sigma_sample = np.polyval(sigma_polynomial_coeffcients, comp1_sample)

    # Use calculated mu and sigma values to calculate C2 along the contour
    comp2_sample = stats.norm.ppf(stats.norm.cdf(sample_u2, loc=0, scale=1),
                                  loc=mu_sample, scale=sigma_sample)

    # Sample transformation into Hs-T space
    h_sample, t_sample = _princomp_inv(
        comp1_sample, comp2_sample, coeff, shift)

    return h_sample, t_sample, weight_points


def samples_contour(t_samples, t_contour, hs_contour):
    """
    Get Hs points along a specified environmental contour using
    user-defined T values.

    Parameters
    ----------
    t_samples : np.array
        Points for sampling along return contour
    t_contour : np.array
        T values along contour
    hs_contour : np.array
        Hs values along contour

    Returns
    -------
    hs_samples : nparray
        points sampled along return contour
    """
    if not isinstance(t_samples, np.ndarray):
<<<<<<< HEAD
        raise TypeError('t_samples must be of type np.ndarray')
    if not isinstance(t_contour, np.ndarray):
        raise TypeError('t_contour must be of type np.ndarray')
    if not isinstance(hs_contour, np.ndarray):
        raise TypeError('hs_contour must be of type np.ndarray')
    if len(t_contour) != len(hs_contour):
        raise ValueError(
            "t_contour and hs_contour must be of the same length.")
    if np.any(t_samples < np.min(t_contour)) or np.any(t_samples > np.max(t_contour)):
        raise ValueError(
            "All t_samples must be within the range of t_contour.")

    # Find minimum and maximum energy period values
=======
        raise TypeError(f't_samples must be of type np.ndarray. Got: {type(t_samples)}')
    if not isinstance(t_contour, np.ndarray):
        raise TypeError(f't_contour must be of type np.ndarray. Got: {type(t_contour)}')
    if not isinstance(hs_contour, np.ndarray):
        raise TypeError(f'hs_contour must be of type np.ndarray. Got: {type(hs_contour)}')

    # finds minimum and maximum energy period values
>>>>>>> 66a9d9b5
    amin = np.argmin(t_contour)
    amax = np.argmax(t_contour)
    aamin = np.min([amin, amax])
    aamax = np.max([amin, amax])

    # Separate points along the contour into upper & lower half
    w1 = hs_contour[aamin:aamax]
    w2 = np.concatenate((hs_contour[aamax:], hs_contour[:aamin]))

    # Get samples min and max
    t_min, t_max = np.min(t_samples), np.max(t_samples)

    # Choose the half of the contour with the largest wave height
    if np.max(w1) > np.max(w2):
        # Check if the max or min Tp values are within the contour half
        include_aamax = t_max >= t_contour[aamax] or t_min <= t_contour[aamin]
        # Set the x and y values for interpolation
        x1 = t_contour[aamin:aamax + int(include_aamax)]
        y1 = hs_contour[aamin:aamax + int(include_aamax)]
    else:
        # Check if the max or min Tp values are within the contour half
        include_aamin = t_max >= t_contour[aamin] or t_min <= t_contour[aamax]
        # Set the x and y values for interpolation
        x1 = np.concatenate(
            (t_contour[aamax:], t_contour[:aamin + int(include_aamin)]))
        y1 = np.concatenate(
            (hs_contour[aamax:], hs_contour[:aamin + int(include_aamin)]))

    # Sort data based on the max and min Tp values
    ms = np.argsort(x1)
    x = x1[ms]
    y = y1[ms]
    # Interpolation function
    si = interp.interp1d(x, y)
    # Interpolate Tp samples values to get Hs values
    hs_samples = si(t_samples)

    return hs_samples


def _generate_sample_data(beta_lines, rho_zeroline, theta_zeroline,
                          points_per_interval, contour_probs):
    """
    Calculate radius, angle, and weight for each sample point

    Parameters
    ----------
    beta_lines: np.array
        Array of mu fitting function parameters.
    rho_zeroline: np.array
        Array of radii
    theta_zeroline: np.array
    points_per_interval: int
    contour_probs: np.array

    Returns
    -------
    sample_alpha: np.array
        Array of fitted sample angle values.
    sample_beta: np.array
        Array of fitted sample radius values.
    weight_points: np.array
        Array of weights for each point.
    """
    if not isinstance(beta_lines, np.ndarray):
        raise TypeError(f'beta_lines must be of type np.ndarray. Got: {type(beta_lines)}')
    if not isinstance(rho_zeroline, np.ndarray):
        raise TypeError(f'rho_zeroline must be of type np.ndarray. Got: {type(rho_zeroline)}')
    if not isinstance(theta_zeroline, np.ndarray):
        raise TypeError(f'theta_zeroline must be of type np.ndarray. Got: {type(theta_zeroline)}')
    if not isinstance(points_per_interval, int):
        raise TypeError(f'points_per_interval must be of type int. Got: {type(points_per_interval)}')
    if not isinstance(contour_probs, np.ndarray):
        raise TypeError(f'contour_probs must be of type np.ndarray. Got: {type(contour_probs)}')

    num_samples = (len(beta_lines) - 1) * points_per_interval
    alpha_bounds = np.zeros((len(beta_lines) - 1, 2))
    angular_dist = np.zeros(len(beta_lines) - 1)
    angular_ratio = np.zeros(len(beta_lines) - 1)
    alpha = np.zeros((len(beta_lines) - 1, points_per_interval + 1))
    weight = np.zeros(len(beta_lines) - 1)
    sample_beta = np.zeros(num_samples)
    sample_alpha = np.zeros(num_samples)
    weight_points = np.zeros(num_samples)

    # Loop over contour intervals
    for i in range(len(beta_lines) - 1):
        # Check if any of the radii for the Hs=0, line are smaller than
        # the radii of the contour, meaning that these lines intersect
        r = rho_zeroline - beta_lines[i + 1] + 0.01
        if any(r < 0):
            left = np.amin(np.where(r < 0))
            right = np.amax(np.where(r < 0))
            # Save sampling bounds
            alpha_bounds[i, :] = (theta_zeroline[left], theta_zeroline[right] -
                                  2 * np.pi)
        else:
            alpha_bounds[i, :] = np.array((0, 2 * np.pi))
        # Find the angular distance that will be covered by sampling the disc
        angular_dist[i] = sum(abs(alpha_bounds[i]))
        # Calculate ratio of area covered for each contour
        angular_ratio[i] = angular_dist[i] / (2 * np.pi)
        # Discretize the remaining portion of the disc into 10 equally spaced
        # areas to be sampled
        alpha[i, :] = np.arange(
            min(alpha_bounds[i]),
            max(alpha_bounds[i]) + 0.1, angular_dist[i] / points_per_interval)
        # Calculate the weight of each point sampled per contour
        weight[i] = ((contour_probs[i] - contour_probs[i + 1]) *
                     angular_ratio[i] / points_per_interval)
        for j in range(points_per_interval):
            # Generate sample radius by adding a randomly sampled distance to
            # the 'disc' lower bound
            sample_beta[(i) * points_per_interval + j] = (
                beta_lines[i] +
                np.random.random_sample() * (beta_lines[i + 1] - beta_lines[i])
            )
            # Generate sample angle by adding a randomly sampled distance to
            # the lower bound of the angle defining a discrete portion of the
            # 'disc'
            sample_alpha[(i) * points_per_interval + j] = (
                alpha[i, j] +
                np.random.random_sample() * (alpha[i, j + 1] - alpha[i, j]))
            # Save the weight for each sample point
            weight_points[i * points_per_interval + j] = weight[i]

    return sample_alpha, sample_beta, weight_points


def _princomp_inv(princip_data1, princip_data2, coeff, shift):
    """
    Take the inverse of the principal component rotation given data,
    coefficients, and shift.

    Parameters
    ----------
    princip_data1: np.array
        Array of Component 1 values.
    princip_data2: np.array
        Array of Component 2 values.
    coeff: np.array
        Array of principal component coefficients.
    shift: float
        Shift applied to Component 2 to make all values positive.

    Returns
    -------
    original1: np.array
        Hs values following rotation from principal component space.
    original2: np.array
        T values following rotation from principal component space.
    """
    if not isinstance(princip_data1, np.ndarray):
        raise TypeError(f'princip_data1 must be of type np.ndarray. Got: {type(princip_data1)}')
    if not isinstance(princip_data2, np.ndarray):
        raise TypeError(f'princip_data2 must be of type np.ndarray. Got: {type(princip_data2)}')
    if not isinstance(coeff, np.ndarray):
        raise TypeError(f'coeff must be of type np.ndarray. Got: {type(coeff)}')
    if not isinstance(shift, float):
        raise TypeError(f'shift must be of type float. Got: {type(shift)}')

    original1 = np.zeros(len(princip_data1))
    original2 = np.zeros(len(princip_data1))
    for i in range(len(princip_data2)):
        original1[i] = (((coeff[0, 1] * (princip_data2[i] - shift)) +
                        (coeff[0, 0] * princip_data1[i])) / (coeff[0, 1]**2 +
                                                             coeff[0, 0]**2))
        original2[i] = (((coeff[0, 1] * princip_data1[i]) -
                        (coeff[0, 0] * (princip_data2[i] - shift))) /
                        (coeff[0, 1]**2 + coeff[0, 0]**2))
    return original1, original2<|MERGE_RESOLUTION|>--- conflicted
+++ resolved
@@ -1787,29 +1787,21 @@
         points sampled along return contour
     """
     if not isinstance(t_samples, np.ndarray):
-<<<<<<< HEAD
-        raise TypeError('t_samples must be of type np.ndarray')
+        raise TypeError(f't_samples must be of type np.ndarray. Got: {type(t_samples)}')
     if not isinstance(t_contour, np.ndarray):
-        raise TypeError('t_contour must be of type np.ndarray')
+        raise TypeError(f't_contour must be of type np.ndarray. Got: {type(t_contour)}')
     if not isinstance(hs_contour, np.ndarray):
-        raise TypeError('hs_contour must be of type np.ndarray')
+        raise TypeError(f'hs_contour must be of type np.ndarray. Got: {type(hs_contour)}')
     if len(t_contour) != len(hs_contour):
         raise ValueError(
             "t_contour and hs_contour must be of the same length.")
     if np.any(t_samples < np.min(t_contour)) or np.any(t_samples > np.max(t_contour)):
         raise ValueError(
             "All t_samples must be within the range of t_contour.")
+    
+
 
     # Find minimum and maximum energy period values
-=======
-        raise TypeError(f't_samples must be of type np.ndarray. Got: {type(t_samples)}')
-    if not isinstance(t_contour, np.ndarray):
-        raise TypeError(f't_contour must be of type np.ndarray. Got: {type(t_contour)}')
-    if not isinstance(hs_contour, np.ndarray):
-        raise TypeError(f'hs_contour must be of type np.ndarray. Got: {type(hs_contour)}')
-
-    # finds minimum and maximum energy period values
->>>>>>> 66a9d9b5
     amin = np.argmin(t_contour)
     amax = np.argmax(t_contour)
     aamin = np.min([amin, amax])
