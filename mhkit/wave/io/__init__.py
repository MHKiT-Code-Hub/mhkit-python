from mhkit.wave.io import ndbc
<<<<<<< HEAD
from mhkit.wave.io import wecsim
=======
from mhkit.wave.io import cdip
>>>>>>> 5f0c5b98
<|MERGE_RESOLUTION|>--- conflicted
+++ resolved
@@ -1,6 +1,3 @@
 from mhkit.wave.io import ndbc
-<<<<<<< HEAD
 from mhkit.wave.io import wecsim
-=======
-from mhkit.wave.io import cdip
->>>>>>> 5f0c5b98
+from mhkit.wave.io import cdip