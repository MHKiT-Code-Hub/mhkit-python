--- conflicted
+++ resolved
@@ -102,27 +102,6 @@
 
     return S
 
-<<<<<<< HEAD
-
-def bretschneider_spectrum(f, Tp, Hs):
-    """
-    Calculates Bretschneider Sprectrum from Tucker and Pitt (2001)
-    
-    Parameters
-    ------------
-    f: numpy array
-        Frequency [Hz]
-    Tp: float/int
-        Peak period [s]
-    Hs: float/int
-        Significant wave height [m]        
-    
-    Returns
-    ---------    
-    S: pandas DataFrame
-        Spectral density [m^2/Hz] indexed by frequency [Hz]
-=======
->>>>>>> 8ed41545
 
 def jonswap_spectrum(f, Tp, Hs, gamma=None):
     """
