--- conflicted
+++ resolved
@@ -164,11 +164,7 @@
     return S
 
 ### Metrics
-<<<<<<< HEAD
-def surface_elevation(S, time_index, seed=None, phases=None):
-=======
 def surface_elevation(S, time_index, seed=None, frequency_bins=None, phases=None):
->>>>>>> 368b3ffe
     """
     Calculates wave elevation time-series from spectrum
 
@@ -196,10 +192,6 @@
     assert isinstance(time_index, np.ndarray), ('time_index must be of type'
             'np.ndarray')
     assert isinstance(seed, (type(None),int)), 'seed must be of type int'
-<<<<<<< HEAD
-    assert isinstance(phases, (type(None), np.ndarray, pd.DataFrame)), (
-            'phases must be of type None, np.ndarray, or pd,DataFrame')
-=======
     assert isinstance(frequency_bins, (type(None), np.ndarray, pd.DataFrame)),(
             "frequency_bins must be of type None, np.ndarray, or pd,DataFrame")
     assert isinstance(phases, (type(None), np.ndarray, pd.DataFrame)), (
@@ -208,20 +200,12 @@
     if frequency_bins is not None:
         assert frequency_bins.squeeze().shape == (S.squeeze().shape[0],),(
             'shape of frequency_bins must match shape of S')
->>>>>>> 368b3ffe
     if phases is not None:
         assert phases.squeeze().shape == S.squeeze().shape,(
             'shape of phases must match shape of S')
 
     f = pd.Series(S.index)
     f.index = f
-<<<<<<< HEAD
-    delta_f = f.diff()
-
-    omega = pd.Series(2*np.pi*f)
-    omega.index = f
-    omega = omega
-=======
     if frequency_bins is None:
         delta_f = f.values[1]-f.values[0]
         assert np.allclose(f.diff()[1:], delta_f)
@@ -231,7 +215,6 @@
         assert len(frequency_bins.columns) == 1, ('frequency_bins must only'
                 'contain 1 column')
         delta_f = frequency_bins.squeeze()
->>>>>>> 368b3ffe
 
     if phases is None:
         np.random.seed(seed)
@@ -242,12 +225,9 @@
     elif isinstance(phases, pd.DataFrame):
         phase = phases
 
-<<<<<<< HEAD
-=======
     omega = pd.Series(2*np.pi*f)
     omega.index = f
 
->>>>>>> 368b3ffe
     # Wave amplitude times delta f
     A = 2*S
     A = A.multiply(delta_f, axis=0)
@@ -255,16 +235,10 @@
 
     # Product of omega and time
     B = np.outer(time_index, omega)
-<<<<<<< HEAD
-    B = B.reshape((len(time_index),len(omega)))
-    B = pd.DataFrame(B, index=time_index, columns=omega.index)
-    # time domain elevation
-=======
     B = B.reshape((len(time_index), len(omega)))
     B = pd.DataFrame(B, index=time_index, columns=omega.index)
 
     # wave elevation
->>>>>>> 368b3ffe
     eta = pd.DataFrame(columns=S.columns, index=time_index)
     for mcol in eta.columns:
         C = np.cos(B+phase[mcol])
